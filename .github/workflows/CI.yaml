--- conflicted
+++ resolved
@@ -6,10 +6,7 @@
   # Both are tracked here to keep legacy and new codes working
   push:
     branches:
-<<<<<<< HEAD
       - "*"
-=======
->>>>>>> cb71f882
       - "**"
   pull_request:
     branches:
