--- conflicted
+++ resolved
@@ -13,10 +13,7 @@
 parser.add_argument("-t", "--threads", dest="threads", type=int, help="Set the number of theads used. This hasn't been implemented yet.",default=1)
 parser.add_argument("-p", "--path", default=".", help="Set the location of the data/library files (e.g. SAFTcross, etc.) for despasito to look for")
 parser.add_argument("--jit", action='store_true', default=0, help="Turn on Numba's JIT compilation for accelerated computation")
-<<<<<<< HEAD
 parser.add_argument("--jax", action='store_true', default=0, help="Turn on JAX autodifferentiation for more accurate and accelerated computation")
-=======
->>>>>>> 112645b6
 
 ## Extract arguements
 quiet = False
