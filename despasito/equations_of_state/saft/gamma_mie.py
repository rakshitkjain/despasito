# -- coding: utf8 --

r"""
    
    EOS object for SAFT-:math:`\gamma`-Mie
    Equations referenced in this code are from V. Papaioannou et al J. Chem. Phys. 140 054107 2014
    
"""

import sys
import logging
import matplotlib.pyplot as plt

from . import constants
# Later this line will be in an abstract class file in this directory, and all versions of SAFT will reference it
from despasito.equations_of_state.interface import EOStemplate

###### JAX ##########

from .. import jax_stat
disable_jax = jax_stat.disable_jax

if disable_jax:
    import numpy as np
    from . import gamma_mie_funcs as funcs
else:
    import jax.numpy as np
    from jax import grad
    from . import gamma_mie_funcs_jax as funcs

# ________________ Saft Family ______________
# NoteHere: Insert SAFT family abstract class in this directory to clean up


class saft_gamma_mie(EOStemplate):

    r"""
    Initialize EOS with system component parameters so that methods may be used by thermodynamic calculations. All input and calculated parameters are defined as hidden attributes.
    
    Parameters
    ----------
    xi : list[float]
        Mole fraction of component, only relevant for parameter fitting
    beads : list[str]
        List of unique bead names used among components
    nui : numpy.ndarray
        :math:`\\nu_{i,k}/k_B`. Array of number of components by number of bead types. Defines the number of each type of group in each component.
    beadlibrary : dict
        A dictionary where bead names are the keys to access EOS self interaction parameters:

        - epsilon: :math:`\epsilon_{k,k}/k_B`, Energy well depth scaled by Boltzmann constant
        - sigma: :math:`\sigma_{k,k}`, Size parameter [m]
        - mass: Bead mass [kg/mol]
        - l_r: :math:`\lambda^{r}_{k,k}`, Exponent of repulsive term between groups of type k
        - l_a: :math:`\lambda^{a}_{k,k}`, Exponent of attractive term between groups of type k\
        - Vks: :math:`V_{k,s}`, Number of groups, k, in component
        - Sk: Optional, :math:`S_{k}`, Shape parameter of group k
        - epsilon*: Optional, Interaction energy between each bead and association site. Asterisk represents string from sitenames.
        - K**: Optional, Bonding volume between each association site. Asterisk represents two strings from sitenames.
        - Nk*: Optional, The number of sites of from list sitenames. Asterisk represents string from sitenames.

    crosslibrary : dict, Optional, default: {}
        Optional library of bead cross interaction parameters. As many or as few of the desired parameters may be defined for whichever group combinations are desired.

        - epsilon: :math:`\epsilon_{k,l}/k_B`, Energy parameter scaled by Boltzmann Constant
        - l_r: :math:`\lambda^{r}_{k,l}`, Exponent of repulsive term between groups of type k and l
        - epsilon*: Optional, Interaction energy between each bead and association site. Asterisk represents string from sitenames.
        - K**: Optional, Bonding volume between each association site. Asterisk represents two strings from sitenames.

    sitenames : list[str], Optional, default: []
        List of unique association sites used among components
        
    Attributes
    ----------
    T : float, default: numpy.nan
        Temperature value is initially defined as NaN for a placeholder until temperature dependent attributes are initialized by using a method of this class.
    
    """

    def __init__(self, kwargs):

        logger = logging.getLogger(__name__)

        # Self interaction parameters
        self._nui = kwargs['nui']
        self._beads = kwargs['beads']
        self._beadlibrary = kwargs['beadlibrary']

        if "xi" in list(kwargs.keys()):
            xi = kwargs['xi']

        massi = np.zeros(len(xi))
        for i in range(len(xi)):
            for k in range(len(self._beads)):
                massi[i] += self._nui[i, k] * self._beadlibrary[self._beads[k]]["mass"]
        self._massi = massi

        # Cross interaction parameters
        if 'crosslibrary' in list(kwargs.keys()):
            crosslibrary = kwargs['crosslibrary']
        else:
            crosslibrary = {}

        epsilonkl, sigmakl, l_akl, l_rkl, Ckl = funcs.calc_interaction_matrices(self._beads, self._beadlibrary, crosslibrary=crosslibrary)

        self._crosslibrary = crosslibrary
        self._epsilonkl = epsilonkl
        self._sigmakl = sigmakl
        self._l_akl = l_akl
        self._l_rkl = l_rkl
        self._Ckl = Ckl

        # Association sites
        if 'sitenames' in list(kwargs.keys()):
            self._sitenames = kwargs['sitenames']
        else:
            self._sitenames = []

        epsilonHB, Kklab, nk = funcs.calc_assoc_matrices(self._beads, self._beadlibrary, sitenames=self._sitenames, crosslibrary=self._crosslibrary)

        self._epsilonHB = epsilonHB
        self._Kklab = Kklab
        self._nk = nk

        # Initialize temperature attribute
        self.T = np.nan

    def _temp_dependent_variables(self, T):

        """
        Temperature dependent variables are initialized or updated according to the provided temperature.
    
        Parameters
        ----------
        T : float, default: numpy.nan
            Temperature of the system [K]
    
        Attributes
        ----------
        T : float, default: numpy.nan
            Temperature of the system
        """

        logger = logging.getLogger(__name__)

        dkk, dkl, x0kl = funcs.calc_hard_sphere_matricies(self._beads, self._beadlibrary, self._sigmakl, T)
        self.T = T
        self._dkk = dkk
        self._dkl = dkl
        self._x0kl = x0kl

    def _xi_dependent_variables(self, xi):

        """
        Variables dependent on composition are initialized or updated according to the provided mole fractions.
    
        Parameters
        ----------
        xi : list[float]
            Mole fraction of component

        """

        logger = logging.getLogger(__name__)

        Cmol2seg, xsk, xskl = funcs.calc_composition_dependent_variables(xi, self._nui, self._beads, self._beadlibrary)
        self._Cmol2seg = Cmol2seg
        self._xsk = xsk
        self._xskl = xskl

    def P(self, rho, T, xi):
        """
        Compute pressure given system information
       
        Parameters
        ----------
        rho : numpy.ndarray
            Number density of system [mol/m^3]
        T : float
            Temperature of the system [K]
        xi : list[float]
            Mole fraction of each component
       
        Returns
        -------
        P : numpy.ndarray
            Array of pressure values [Pa] associated with each density and so equal in length
        """

        logger = logging.getLogger(__name__)

        if len(xi) != len(self._nui):
            raise ValueError("Number of components in mole fraction list doesn't match components in nui. Check bead_config.")

        if T != self.T:
            self._temp_dependent_variables(T)

        self._xi_dependent_variables(xi)
        
        if type(rho) != np.ndarray:
            rho = np.array(rho)

        rho = rho*constants.Nav

        step = np.sqrt(np.finfo(float).eps) *rho * 10000.0
        # Decreasing step size by 2 orders of magnitude didn't reduce noise in P values
        nrho = np.size(rho)

        # computer rho+step and rho-step for better a bit better performance
        A = funcs.calc_A(np.append(rho + step, rho - step), xi, T, self._beads, self._beadlibrary, self._massi, self._nui, self._Cmol2seg, self._xsk, self._xskl, self._dkk, self._epsilonkl, self._sigmakl, self._dkl, self._l_akl, self._l_rkl, self._Ckl,self._x0kl, self._epsilonHB, self._Kklab, self._nk)

        P_tmp = (A[:nrho]-A[nrho:])*((constants.kb*T)/(2.0*step))*rho**2

        return P_tmp

    def fugacity_coefficient(self, P, rho, xi, T, dy=1e-4):

        """
        Compute fugacity coefficient
      
        Parameters
        ----------
        P : float
            Pressure of the system [Pa]
        rho : float
            Molar density of system [mol/m^3]
        T : float
            Temperature of the system [K]
        xi : list[float]
            Mole fraction of each component
    
        Returns
        -------
        mui : numpy.ndarray
            Array of chemical potential values for each component
        """

        logger = logging.getLogger(__name__)

        if len(xi) != len(self._nui):
            raise ValueError("Number of components in mole fraction list doesn't match components in nui. Check bead_config.")

        if T != self.T:
            self._temp_dependent_variables(T)

        self._xi_dependent_variables(xi)

        Z = P / (rho * T * constants.Nav * constants.kb)
        phi_tmp = np.zeros(len(xi))
        rhoi = rho*np.array(xi,float)

#        #### Traditional Central Difference Method
#        # Set step size in finite difference method
#        exp = np.floor(np.log10(rho))-3 # Make sure step size is three orders of magnitude lower
#        drho = 10**exp
#        logger.debug("    Compute phi for density, {}, with step size {}.".format(rho,drho))
#
#        # compute phi
#        Ares = funcs.calc_Ares(rho *  constants.Nav, xi, T, self._beads, self._beadlibrary, self._massi, self._nui, self._Cmol2seg, self._xsk, self._xskl, self._dkk, self._epsilonkl, self._sigmakl, self._dkl, self._l_akl, self._l_rkl, self._Ckl,self._x0kl, self._epsilonHB, self._Kklab, self._nk)
#        for i in range(np.size(phi_tmp)):
#            dAres = np.zeros(2)
#            for j, delta in enumerate((drho, -drho)):
#                rhoi_temp = np.copy(rhoi)
#                if rhoi_temp[i] != 0.:
#                    rhoi_temp[i] += delta
#                dAres[j] = self.calc_dAres_drhoi_wrap(T, rhoi_temp)
#            phi_tmp[i] = Ares + rho*(dAres[0] - dAres[1]) / (2.0 * drho) - np.log(Z) 
#            #with open("OldPhi.csv","a") as f:
#            #    f.write("{}, {}, {}, {}, {}, {}, {}\n".format(i,xi[i],phi_tmp[i], Ares, rho, dAres, drho))

        #### Transform y=log(rhoi) Central Difference Method without worrying about negative mole fractions 
        # Set step size in finite difference method
<<<<<<< HEAD
        dnmol = 1.0e-1
        ni_tmp = ni[ni!=0.]
        if any(ni_tmp-dnmol < 0.):
            exp = np.floor(np.log10(min(ni_tmp)))-2 # Make sure step size is two orders of magnitude lower
            logger.debug("    number of moles, {}, is smaller than increment, {}. Use new increment, {}.".format(xi,dnmol,10**exp))
            dnmol = 10**exp

        # compute mui
        for i in range(len(mui)):
            A = funcs.calc_A(rho *  constants.Nav, xi, T, self._beads, self._beadlibrary, self._massi, self._nui, self._Cmol2seg, self._xsk, self._xskl, self._dkk, self._epsilonkl, self._sigmakl, self._dkl, self._l_akl, self._l_rkl, self._Ckl,self._x0kl, self._epsilonHB, self._Kklab, self._nk)
            dA = np.zeros(2)
            for j, delta in enumerate((dnmol, -dnmol)):
                ni_temp = np.copy(ni)
                if ni_temp[i] != 0.:
                    ni_temp[i] += delta
                dA[j] = self.calc_A_n_wrap(rho, T, ni_temp)
            mui[i] = A + nmol*(dA[0] - dA[1]) / (2.0 * dnmol)
=======
        y = np.log(rho*np.array(xi,float))
        #dy = 0.05

        # compute phi
        Ares = funcs.calc_Ares(rho *  constants.Nav, xi, T, self._beads, self._beadlibrary, self._massi, self._nui, self._Cmol2seg, self._xsk, self._xskl, self._dkk, self._epsilonkl, self._sigmakl, self._dkl, self._l_akl, self._l_rkl, self._Ckl,self._x0kl, self._epsilonHB, self._Kklab, self._nk)
        for i in range(np.size(phi_tmp)):
            if xi[i] != 0.0:
                dAres = np.zeros(2)
                for j, delta in enumerate((dy, -dy)):
                    y_temp = np.copy(y)
                    y_temp[i] += delta
                    dAres[j] = self.calc_dAres_drhoi_wrap(T, np.exp(y_temp))
                phi_tmp[i] = Ares + rho/np.exp(y[i])*(dAres[0] - dAres[1]) / (2.0 * dy) - np.log(Z)
            else:
                phi_tmp[i] = 0.0 # This should be zero, but to prevent the thermo calculation from complaining about diving by zero we give it a value, the mole fraction is zero though, so it'll go away.
        ##########################################

        phi = np.exp(phi_tmp)
>>>>>>> 112645b6

        # Reset composition dependent variables
        self._xi_dependent_variables(xi)

        return phi

    def calc_dAres_drhoi_wrap(self, T, rhoi):
        """
        Compute total Helmholtz energy given number of moles of each component
      
        Parameters
        ----------
        T : float
            Temperature of the system [K]
        rhoi : float
            Molar density of each component, add up to the total density [mol/m^3]
    
        Returns
        -------
        Ares : float
            Helmholtz energy give number of moles, length of array rho
        """

        logger = logging.getLogger(__name__)

        if T != self.T:
            self._temp_dependent_variables(T)

        # Calculate new xi values
        rho = np.array([np.sum(rhoi)])
        xi = rhoi/rho

        self._xi_dependent_variables(xi)

        Cmol2seg, xsk, xskl = funcs.calc_composition_dependent_variables(xi, self._nui, self._beads, self._beadlibrary)

        Ares = funcs.calc_Ares(rho * constants.Nav, xi, T, self._beads, self._beadlibrary, self._massi, self._nui, Cmol2seg, xsk, xskl, self._dkk, self._epsilonkl, self._sigmakl, self._dkl, self._l_akl, self._l_rkl, self._Ckl, self._x0kl, self._epsilonHB, self._Kklab, self._nk)

        return Ares

    def chemicalpotential_old(self, P, rho, xi, T):
        """
        Compute pressure given system information
      
        Parameters
        ----------
        P : float
            Pressure of the system [Pa]
        rho : float
            Molar density of system [mol/m^3]
        T : float
            Temperature of the system [K]
        xi : list[float]
            Mole fraction of each component
    
        Returns
        -------
        mui : numpy.ndarray
            Array of chemical potential values for each component
        """

        logger = logging.getLogger(__name__)

        if len(xi) != len(self._nui):
            raise ValueError("Number of components in mole fraction list doesn't match components in nui. Check bead_config.")

        if T != self.T:
            self._temp_dependent_variables(T)

        self._xi_dependent_variables(xi)

        daresdxi = np.zeros(len(xi))
        mui = np.zeros(len(xi))
        nmol = 1.0

        # Set step size in finite difference method
        dnmol = 1.0E-4
        xi = np.array(xi,float)
        xi_tmp = xi[xi!=0.]
        if any(xi_tmp-dnmol < 0.):
            exp = np.floor(np.log10(min(xi_tmp)))-2 # Make sure step size is two orders of magnitude lower
            logger.debug("    Mole fraction, {}, is smaller than increment, {}. Use new increment, {}.".format(xi,dnmol,10**exp))
            dnmol = 10**exp

        # compute mui
        for i in range(len(mui)):
            dAres = np.zeros(2)
            ares = funcs.calc_Ares(rho * constants.Nav, xi, T, self._beads, self._beadlibrary, self._massi, self._nui, self._Cmol2seg, self._xsk, self._xskl,self._dkk, self._epsilonkl, self._sigmakl, self._dkl, self._l_akl, self._l_rkl, self._Ckl, self._x0kl, self._epsilonHB, self._Kklab, self._nk)
            for j, delta in enumerate((dnmol, -dnmol)):
                xi_temp = np.copy(xi)
                if xi_temp[i] != 0.:
                    xi_temp[i] += delta
                Cmol2seg_tmp, xsk_tmp, xskl_tmp = funcs.calc_composition_dependent_variables(xi_temp, self._nui, self._beads, self._beadlibrary)
                # xi_temp/=(nmol+delta)
                dAres[j] = funcs.calc_Ares(rho * constants.Nav, xi_temp, T, self._beads, self._beadlibrary, self._massi, self._nui, Cmol2seg_tmp, xsk_tmp, xskl_tmp, self._dkk, self._epsilonkl, self._sigmakl, self._dkl, self._l_akl, self._l_rkl, self._Ckl, self._x0kl, self._epsilonHB, self._Kklab, self._nk)
            daresdxi[i] = (dAres[0] - dAres[1]) / (2.0 * dnmol)

        # compute Z
        Z = P / (rho * T * constants.Nav * constants.kb)

        xjdaresdxj = np.sum(xi * daresdxi)
        for i in range(len(mui)):
            mui[i] = ares + Z - 1.0 + daresdxi[i] - xjdaresdxj - np.log(Z)
    
        return mui

    def density_max(self, xi, T, maxpack=0.65):

        """
        Estimate the maximum density based on the hard sphere packing fraction.
        
        Parameters
        ----------
        xi : list[float]
            Mole fraction of each component
        T : float
            Temperature of the system [K]
        maxpack : float, Optional, default: 0.65
            Maximum packing fraction
        
        Returns
        -------
        maxrho : float
            Maximum molar density [mol/m^3]
        """

        logger = logging.getLogger(__name__)

        if T != self.T:
            self._temp_dependent_variables(T)

        self._xi_dependent_variables(xi)

        # estimate the maximum density based on the hard sphere packing fraction
        # etax, assuming a maximum packing fraction specified by maxpack
        maxrho = maxpack * 6.0 / (self._Cmol2seg * np.pi * np.sum(self._xskl * (self._dkl**3))) / constants.Nav

        return maxrho

    def param_guess(self,fit_params):
        """
        Generate initial guesses for the parameters to be fit.

        Parameters
        ----------
        fit_params : list[str]
            A list of parameters to be fit. See EOS mentation for supported parameter names. Cross interaction parameter names should be composed of parameter name and the other bead type, separated by an underscore (e.g. epsilon_CO2).

        Returns
        -------
        param_initial_guesses : numpy.ndarray, 
            An array of initial guesses for parameters, these will be optimized throughout the process.
    """

        logger = logging.getLogger(__name__)

        l_fitparams = len(fit_params)
        if l_fitparams == 1:
            param_initial_guesses = np.array([l_fitparams])
        else:
            param_initial_guesses = np.zeros(1,l_fitparams)

        for i,param in enumerate(fit_params):
            if (param == "epsilon" or param.startswith('epsilon_')):
                param_initial_guesses[i] = 200.0
            elif param.startswith('epsilon'):
                param_initial_guesses[i] = 1000.0
            elif param.startswith('l_a'):
                param_initial_guesses[i] = 6.0
            elif param.startswith('l_r'):
                param_initial_guesses[i] = 12.0
            elif param.startswith('K'):
                param_initial_guesses[i] = 100.0e-30
            elif param.startswith('Sk'):
                param_initial_guesses[i] = 0.5
            else:
                raise ValueError("The parameter name %s does not fall under any of the catagories, epsilon, epsilon (assoc), l_a, l_r, K (assoc), or Sk") 

        return param_initial_guesses

    def update_parameters(self, param_name, bead_names, param_value):
        r"""
        Update a single parameter value to _beadlibrary or _crosslibrary attributes during parameter fitting process. 

        To refresh those parameters that are dependent on these libraries, use method "parameter refresh".
        
        Parameters
        ----------
        param_name : str
            name of parameters being updated
        bead_names : list
            List of bead names to be changed. For a self interaction parameter, the length will be 1, for a cross interaction parameter, the length will be two.
        param_value : float
            Value of parameter
        """

        logger = logging.getLogger(__name__)

        param_types = ["epsilon", "sigma", "l_r", "l_a", "Sk", "K"]

        if len(bead_names) > 2:
            raise ValueError("The bead names %s were given, but only a maximum of 2 are permitted." % (", ".join(bead_names)))
        if not set(bead_names).issubset(self._beads):
            raise ValueError("The bead names %s were given, but they are not in the allowed list: " % (", ".join(bead_names),", ".join(self._beads)))

        # Non bonded parameters
        if (param_name in ["epsilon", "sigma", "l_r", "l_a", "Sk"]):
            # Self interaction parameter
            if len(bead_names) == 1:
                self._beadlibrary[bead_names[0]][param_name] = param_value
            # Cross interaction parameter
            elif len(bead_names) == 2:
                if bead_names[1] in list(self._crosslibrary.keys()):
                    if bead_names[0] in list(self._crosslibrary[bead_names[1]].keys()):
                        self._crosslibrary[bead_names[1]][bead_names[0]][param_name] = param_value
                    else:
                        self._crosslibrary[bead_names[1]] = {bead_names[0]:{param_name:param_value}}
                elif bead_names[0] in list(self._crosslibrary.keys()):
                    if bead_names[1] in list(self._crosslibrary[bead_names[0]].keys()): 
                        self._crosslibrary[bead_names[0]][bead_names[1]][param_name] = param_value
                    else:
                        self._crosslibrary[bead_names[0]] = {bead_names[1]:{param_name:param_value}}
                else:
                    self._crosslibrary[bead_names[0]] = {bead_names[1]:{param_name:param_value}}

        # Association Sites
        elif any([param_name.startswith('epsilon'), param_name.startswith('K')]):

            # Ensure sitenames are valid and on list
            if tmp[0] == True: tmp_name_full = param_name.replace("epsilon","")
            elif tmp[1] == True: tmp_name_full = param_name.replace("K","")
            flag = 0

            for site1 in self._sitenames:
                if tmp_name_full.startswith(site1):
                    tmp_name = tmp_name_full.replace(site1,"")
                    for site2 in self._sitenames:
                        if tmp_name == site2:
                            flag = 1
                            break
                    if flag == 1:
                        break
            if flag == 0:
                raise ValueError("site_names should be two different sites in the list: %s. You gave: %s" % (tmp_name_full,", ".join(sitenames=self._sitenames)))

            # Self interaction parameter
            if len(bead_names) == 1:
                self._beadlibrary[bead_names[0]][param_name+"".join(site_names)] = param_value
            # Cross interaction parameter
            elif len(bead_names) == 2:
                if bead_names[0] in list(self._crosslibrary[bead_names[1]].keys()):
                    self._crosslibrary[bead_names[1]][bead_names[0]][param_name+"".join(site_names)] = param_value
                else:
                    self._crosslibrary[bead_names[0]][bead_names[1]][param_name+"".join(site_names)] = param_value                        

        else:
            raise ValueError("The parameter name %s is not found in the allowed parameter types: %s" % (param_name,", ".join(param_types)))

    def parameter_refresh(self):
        r""" 
        To refresh those parameters that are dependent on _beadlibrary and _crosslibrary attributes. This **must** be run after all parameters from update_parameters method have been changed.
        """

        logger = logging.getLogger(__name__)

        # Update Non bonded matrices
        self._epsilonkl, self._sigmakl, self._l_akl, self._l_rkl, self._Ckl = funcs.calc_interaction_matrices(self._beads, self._beadlibrary, crosslibrary=self._crosslibrary)

        # Update Association site matrices
        self._epsilonHB, self._Kklab, self._nk = funcs.calc_assoc_matrices(self._beads,self._beadlibrary,sitenames=self._sitenames,crosslibrary=self._crosslibrary)

        # Update temperature dependent variables
        if np.isnan(self.T) == False:
            self._temp_dependent_variables(self.T)


    def __str__(self):

        string = "Beads:" + str(self._beads) + "\n"
        string += "T:" + str(self.T) + "\n"
        return string

<|MERGE_RESOLUTION|>--- conflicted
+++ resolved
@@ -10,6 +10,7 @@
 import sys
 import logging
 import matplotlib.pyplot as plt
+import numpy as np
 
 from . import constants
 # Later this line will be in an abstract class file in this directory, and all versions of SAFT will reference it
@@ -21,11 +22,8 @@
 disable_jax = jax_stat.disable_jax
 
 if disable_jax:
-    import numpy as np
     from . import gamma_mie_funcs as funcs
 else:
-    import jax.numpy as np
-    from jax import grad
     from . import gamma_mie_funcs_jax as funcs
 
 # ________________ Saft Family ______________
@@ -270,25 +268,6 @@
 
         #### Transform y=log(rhoi) Central Difference Method without worrying about negative mole fractions 
         # Set step size in finite difference method
-<<<<<<< HEAD
-        dnmol = 1.0e-1
-        ni_tmp = ni[ni!=0.]
-        if any(ni_tmp-dnmol < 0.):
-            exp = np.floor(np.log10(min(ni_tmp)))-2 # Make sure step size is two orders of magnitude lower
-            logger.debug("    number of moles, {}, is smaller than increment, {}. Use new increment, {}.".format(xi,dnmol,10**exp))
-            dnmol = 10**exp
-
-        # compute mui
-        for i in range(len(mui)):
-            A = funcs.calc_A(rho *  constants.Nav, xi, T, self._beads, self._beadlibrary, self._massi, self._nui, self._Cmol2seg, self._xsk, self._xskl, self._dkk, self._epsilonkl, self._sigmakl, self._dkl, self._l_akl, self._l_rkl, self._Ckl,self._x0kl, self._epsilonHB, self._Kklab, self._nk)
-            dA = np.zeros(2)
-            for j, delta in enumerate((dnmol, -dnmol)):
-                ni_temp = np.copy(ni)
-                if ni_temp[i] != 0.:
-                    ni_temp[i] += delta
-                dA[j] = self.calc_A_n_wrap(rho, T, ni_temp)
-            mui[i] = A + nmol*(dA[0] - dA[1]) / (2.0 * dnmol)
-=======
         y = np.log(rho*np.array(xi,float))
         #dy = 0.05
 
@@ -307,7 +286,6 @@
         ##########################################
 
         phi = np.exp(phi_tmp)
->>>>>>> 112645b6
 
         # Reset composition dependent variables
         self._xi_dependent_variables(xi)
