"""
This module contains our thermodynamic calculations. Calculation of pressure, chemical potential, and max density are handled by an eos object so that these functions can be used with any EOS. The thermo module contains a series of wrapper to handle the inputs and outputs of these functions.

.. todo:: 
    Add types of scipy solving methods and the types available
    
    Update if statement to generalize as a factory
    
"""

import numpy as np
import sys
from scipy import interpolate
import scipy.optimize as spo
from scipy.misc import derivative
from scipy.ndimage.filters import gaussian_filter1d
import copy
import time
import matplotlib.pyplot as plt
import logging

from . import fund_constants as const

######################################################################
#                                                                    #
#                              Calc CC Params                        #
#                                                                    #
######################################################################
def calc_CC_Pguess(xilist, Tlist, CriticalProp):
    r"""
    Computes the Mie parameters of a mixture from the mixed critical properties of the pure components. 
    From: Mejia, A., C. Herdes, E. Muller. Ind. Eng. Chem. Res. 2014, 53, 4131-4141
    
    Parameters
    ----------
    xilist : list[list[xi]]
        List of different Mole fractions of each component, sum(xi) should equal 1.0 for each set. Each set of components corresponds to a temperature in Tlist.
    Tlist : list[float]
        Temperature of the system corresponding to composition in xilist [K]
    CriticalProp : list[list]
        List of critical properties :math:`T_C`, :math:`P_C`, :math:`\omega`, :math:`\rho_{0.7}`, :math:`Z_C`, :math:`V_C`, and molecular weight, where each of these properties is a list of values for each bead.
    
    Returns
    -------
    Psatm : list[float]
        A list of guesses in pressure based on critical properties, of the same length as xilist and Tlist [Pa]
    """

    logger = logging.getLogger(__name__)

    Tc, Pc, omega, rho_7, Zc, Vc, M = CriticalProp

    ############## Calculate Mixed System Mie Parameters
    flag = 0
    if all(-0.847 > x > 0.2387 for x in omega):
        flag = 1
        logger.warning("Omega is outside of the range that these correlations are valid")

    a = [14.8359, 22.2019, 7220.9599, 23193.4750, -6207.4663, 1732.9600]
    b = [0.0, -6.9630, 468.7358, -983.6038, 914.3608, -1383.4441]
    c = [0.1284, 1.6772, 0.0, 0.0, 0.0, 0.0]
    d = [0.0, 0.4049, -0.1592, 0.0, 0.0, 0.0]
    j = [1.8966, -6.9808, 10.6330, -9.2041, 4.2503, 0.0]
    k = [0.0, -1.6205, -0.8019, 1.7086, -0.5333, 1.0536]

    Tcm, Pcm, sigma, epsilon, Psatm = [[] for x in range(5)]

    i = 0
    jj = 1

    if flag == 1:
        Psatm = np.nan
    elif flag == 0: 
        for kk, xi in enumerate(xilist):
            # Mixture alpha
            omegaij = xi[i] * omega[i] + xi[jj] * omega[jj]
            tmp1 = np.sum([a[ii] * omegaij**ii for ii in range(6)])
            tmp2 = np.sum([b[ii] * omegaij**ii for ii in range(6)])
            l_r = tmp1 / (1. + tmp2)
            C = (l_r / (l_r - 6.)) * (l_r / 6.)**(6. / (l_r - 6.))
            al_tmp = C * (1. / 3. - 1. / (l_r - 3.))
            # Mixture Critical Properties Stewart-Burkhardt-Voo
            K = xi[i] * Tc[i] / Pc[i]**.5 + xi[jj] * Tc[jj] / Pc[jj]**.5
            tmp1 = xi[i] * Tc[i] / Pc[i] + xi[jj] * Tc[jj] / Pc[jj]
            tmp2 = xi[i] * (Tc[i] / Pc[i])**.5 + xi[jj] * (Tc[jj] / Pc[jj])**.5
            J = tmp1 / 3. + 2. / 3. * tmp2**2.
            Tc_tmp = K**2. / J
            Pc_tmp = (K / J)**2.
            # Mixture Pressure Prausnitz-Gunn
            if (Tlist[kk] / Tc[i] > 1. or Tlist[kk] / Tc[jj] > 1.):
                R = 8.3144598  # [kg*m^2/(s^2*mol*K)] Gas constant
                tmp1 = Zc[i] + Zc[jj]
                tmp2 = xi[i] * M[i] * Vc[i] + xi[jj] * M[jj] * Vc[jj]
                Pc_tmp = R * Tc_tmp * tmp1 / tmp2
            # Mixture Molar Density, Plocker Knapp
            Mij = M[i] * xi[i] + M[jj] * xi[jj]
            rho_tmp = 8. / Mij / ((rho_7[i] * M[i])**(-1. / 3.) + (rho_7[jj] * M[jj])**(-1. / 3.))**3.
            Nav = 6.0221415e+23  # avogadros number
    
            tmp1 = np.sum([c[ii] * al_tmp**ii for ii in range(6)])
            tmp2 = np.sum([d[ii] * al_tmp**ii for ii in range(6)])
            Tc_star = tmp1 / (1. + tmp2)
            eps_tmp = Tc_tmp / Tc_star  # [K], multiply by kB to change to energy units
    
            tmp3 = np.sum([j[ii] * al_tmp**ii for ii in range(6)])
            tmp4 = np.sum([k[ii] * al_tmp**ii for ii in range(6)])
            rho_star = tmp3 / (1. + tmp4)
            sig_tmp = (rho_star / rho_tmp / Nav)**(1. / 3.)
    
            # Calculate Psat
            eos_dict['massi'] = np.array([Mij])
            eos_dict['nui'] = np.array([[1]])
            eos_dict['beads'] = ['bead']
            eos_dict['beadlibrary'] = {
                'bead': {
                    'l_r': l_r,
                    'epsilon': eps_tmp,
                    'Vks': 1.0,
                    'Sk': 1.0,
                    'l_a': 6,
                    'mass': Mij,
                    'sigma': sig_tmp
                }
            }
            eos = eos("saft.gamma_mie",**eos_dict)
    
            if (Tlist[kk] < Tc_tmp):
                Psat_tmp, rholsat_tmp, rhogsat_tmp = calc_Psat(Tlist[kk], np.array([1.0]), eos)
            else:
                Psat_tmp = np.nan
    
            if np.isnan(Psat_tmp):
                Psatm = np.nan
                break
    
            # Save values
            # Nothing is done with rholsat_tmp and rhogsat_tmp
            Tcm.append(Tc_tmp)
            Pcm.append(Pc_tmp)
            sigma.append(sig_tmp)
            epsilon.append(eps_tmp)
            Psatm.append(Psat_tmp)

    return Psatm

######################################################################
#                                                                    #
#                      Pressure-Density Curve                        #
#                                                                    #
######################################################################
def PvsRho(T, xi, eos, minrhofrac=(1.0 / 500000.0), rhoinc=5.0, vspacemax=1.0E-4, maxpack=0.65):

    r"""
    Computes the Mie parameters of a mixture from the mixed critical properties of the pure components. 
    From: Mejia, A., C. Herdes, E. Muller. Ind. Eng. Chem. Res. 2014, 53, 4131-4141
    
    Parameters
    ----------
    T : float
        Temperature of the system [K]
    xi : numpy.ndarray
        Mole fraction of each component, sum(xi) should equal 1.0
    eos : obj
        An instance of the defined EOS class to be used in thermodynamic computations.
    minrhofrac : float, Optional, default: (1.0/500000.0)
        Fraction of the maximum density used to calculate, and is equal to, the minimum density of the density array. The minimum density is the reciprocal of the maximum specific volume used to calculate the roots. Passed from inputs to through the dictionary rhodict.
    rhoinc : float, Optional, default: 5.0
        The increment between density values in the density array. Passed from inputs to through the dictionary rhodict.
    vspacemax : float, Optional, default: 1.0E-4
        Maximum increment between specific volume array values. After conversion from density to specific volume, the increment values are compared to this value. Passed from inputs to through the dictionary rhodict.
    maxpack : float, Optional, default: 0.65
        Maximum packing fraction. Passed from inputs to through the dictionary rhodict.

    Returns
    -------
    vlist : numpy.ndarray
        Specific volume array. Length depends on values in rhodict [:math:`m^3`/mol]
    Plist : numpy.ndarray
        Pressure associated with specific volume of system with given temperature and composition [Pa]
    """

    logger = logging.getLogger(__name__)
    if type(xi) == list:
        xi = np.array(xi)

    #estimate the maximum density based on the hard sphere packing fraction, part of EOS
    maxrho = eos.density_max(xi, T, maxpack=maxpack)
    #min rho is a fraction of max rho, such that minrho << rhogassat
    minrho = maxrho * minrhofrac
    #list of densities for P,rho and P,v
    rholist = np.arange(minrho, maxrho, rhoinc)
    #check rholist to see when the spacing
    vspace = (1.0 / rholist[:-1]) - (1.0 / rholist[1:])
    if np.amax(vspace) > vspacemax:
        vspaceswitch = np.where(vspace > vspacemax)[0][-1]
        rholist_2 = 1.0 / np.arange(1.0 / rholist[vspaceswitch + 1], 1.0 / minrho, vspacemax)[::-1]
        rholist = np.append(rholist_2, rholist[vspaceswitch + 2:])

    #compute Pressures (Plist) for rholsit
    Plist = eos.P(rholist, T, xi)

    #Flip Plist and rholist arrays
    Plist = Plist[:][::-1]
    rholist = rholist[:][::-1]
    vlist = 1.0 / rholist

    return vlist, Plist


######################################################################
#                                                                    #
#                      Pressure-Volume Spline                        #
#                                                                    #
######################################################################
def PvsV_spline(vlist, Plist):
    r"""
    Fit arrays of specific volume and pressure values to a cubic Univariate Spline.
    
    Parameters
    ----------
    vlist : numpy.ndarray
        Specific volume array. Length depends on values in rhodict [:math:`m^3`/mol]
    Plist : numpy.ndarray
        Pressure associated with specific volume of system with given temperature and composition [Pa]
    
    Returns
    -------
    Pvspline : obj
        Function object of pressure vs. specific volume
    roots : list
        List of specific volume roots. Subtract a system pressure from the output of Pvsrho to find density of vapor and/or liquid densities.
    extrema : list
        List of specific volume values corresponding to local minima and maxima.
    """

    logger = logging.getLogger(__name__)

    Psmoothed = gaussian_filter1d(Plist, sigma=.5)

    Pvspline = interpolate.InterpolatedUnivariateSpline(vlist, Psmoothed)
    roots = Pvspline.roots().tolist()
    Pvspline = interpolate.InterpolatedUnivariateSpline(vlist, Psmoothed, k=4)
    extrema = Pvspline.derivative().roots().tolist()
    if extrema: 
        if len(extrema) > 2: extrema = extrema[0:2]

    if len(roots) ==2:
        slope, root2 = np.polyfit(vlist[-4:], Plist[-4:], 1)
        roots = np.append(roots,[root2])

    #PvsV_plot(vlist, Plist, Pvspline, markers=extrema)

    return Pvspline, roots, extrema

######################################################################
#                                                                    #
#                      Pressure-Volume Spline                        #
#                                                                    #
######################################################################
def PvsV_plot(vlist, Plist, Pvspline, markers=[]):
    r"""
    Plot pressure vs. specific volume.
    
    Parameters
    ----------
    vlist : numpy.ndarray
        Specific volume array. Length depends on values in rhodict [:math:`m^3`/mol]
    Plist : numpy.ndarray
        Pressure associated with specific volume of system with given temperature and composition [Pa]
    Pvspline : obj
        Function object of pressure vs. specific volume
    markers : list, Optional, default: []
        List of plot markers used in plot
    """

    logger = logging.getLogger(__name__)

    plt.figure(1)
    plt.plot(vlist,Plist,label="Orig.")
    plt.plot(vlist,Pvspline(vlist),label="Smoothed")
    plt.plot([vlist[0], vlist[-1]],[0,0],"k")
    for k in range(len(markers)):
        plt.plot([markers[k], markers[k]],[min(Plist),max(Plist)],"k")
    plt.xlabel("Specific Volume [$m^3$/mol]"), plt.ylabel("Pressure [Pa]")
    plt.legend(loc="best")
    plt.tight_layout()
    plt.show()

######################################################################
#                                                                    #
#                              Calc Psat                             #
#                                                                    #
######################################################################
def calc_Psat(T, xi, eos, rhodict={}):
    r"""
    Computes the saturated pressure, gas and liquid densities for a single component system given Temperature and Mie parameters
    T: Saturated Temperature in Kelvin
    minrhofrac: Fraction of maximum hard sphere packing fraction for gas density
    rhoinc: spacing densities for rholist in mol/m^3. Smaller values will generate a more accurate curve at increasing computational cost
    Returns Saturated Pressure in Pa, liquid denisty, and gas density in mol/m^3
    
    Parameters
    ----------
    T : float
        Temperature of the system [K]
    xi : numpy.ndarray
        Mole fraction of each component, sum(xi) should equal 1.0
    eos : obj
        An instance of the defined EOS class to be used in thermodynamic computations.
    rhodict : dict, Optional, default: {}
        Dictionary of options used in calculating pressure vs. mole 

    Returns
    -------
    Psat : float
        Saturation pressure given system information [Pa]
    rhov : float
        Density of vapor at saturation pressure [mol/:math:`m^3`]
    rhol : float
        Density of liquid at saturation pressure [mol/:math:`m^3`]
    """

    logger = logging.getLogger(__name__)

    if np.count_nonzero(xi) != 1:
        if np.count_nonzero(xi>0.1) != 1:
            raise ValueError("Multiple components have compositions greater than 10%, check code for source")
        else:
            ind = np.where((xi>0.1)==True)[0]
            raise ValueError("Multiple components have compositions greater than 0. Do you mean to obtain the saturation pressure of {} with a mole fraction of {}?".format(eos._beads[ind],xi[ind]))

    vlist, Plist = PvsRho(T, xi, eos, **rhodict)
    Pvspline, roots, extrema = PvsV_spline(vlist, Plist)

    if (not extrema or len(extrema)<2):
        logger.warning('Error: One of the components is above its critical point, add an exception to setPsat')
        Psat = np.nan
        roots = [1.0, 1.0, 1.0]

    else:
        ind_Pmin1 = np.argwhere(np.diff(Plist) > 0)[0][0]
        ind_Pmax1 = np.argmax(Plist[ind_Pmin1:]) + ind_Pmin1

        Pmaxsearch = Plist[ind_Pmax1]

        Pconverged = 10 # If the pressure is negative (under tension), we search from a value just above vacuum 
        Pminsearch = max(Pconverged, np.amin(Plist[ind_Pmin1:ind_Pmax1]))

        #print(Pminsearch,Pmaxsearch)
        #PvsV_plot(vlist, Plist, Pvspline, markers=extrema)

        #search Pressure that gives equal area in maxwell construction
        Psat = spo.minimize_scalar(eq_area,
                               args=(Plist, vlist),
                               bounds=(Pminsearch * 1.0001, Pmaxsearch * .9999),
                               method='bounded')

        #Using computed Psat find the roots in the maxwell construction to give liquid (first root) and vapor (last root) densities
        Psat = Psat.x
        Pvspline, roots, extrema = PvsV_spline(vlist, Plist-Psat)

        if len(roots) ==2:
            slope, root2 = np.polyfit(vlist[-4:], Plist[-4:]-Psat, 1)
            roots = np.append(roots,[root2])

    #Psat,rholsat,rhogsat
    return Psat, 1.0 / roots[0], 1.0 / roots[2]

######################################################################
#                                                                    #
#                              Eq Area                               #
#                                                                    #
######################################################################
def eq_area(shift, Pv, vlist):
    r"""
    Objective function used to calculate the saturation pressure.

    Note: If the curve hasn't decayed to 0 yet, estimate the remaining area as a triangle. This isn't super accurate but we are just using the saturation pressure to get started.
    
    Parameters
    ----------
    shift : float
        Guess in Psat value used to translate the pressure vs. specific volume curve [Pa]
    Pv : numpy.ndarray
        Pressure associated with specific volume of system with given temperature and composition [Pa]
    vlist : numpy.ndarray
        Specific volume array. Length depends on values in rhodict [:math:`m^3`/mol]

    Returns
    -------
    obj_value : float
        Output of objective function, the addition of the positive area between first two roots, and negative area between second and third roots, quantity squared.

    """

    logger = logging.getLogger(__name__)

    Pvspline, roots, extrema = PvsV_spline(vlist, Pv-shift)

    if len(roots) >=3:
        a = Pvspline.integral(roots[0], roots[1])
        b = Pvspline.integral(roots[1], roots[2])
    elif len(roots) == 2:
        a = Pvspline.integral(roots[0], roots[1])
        # If the curve hasn't decayed to 0 yet, estimate the remaining area as a triangle. This isn't super accurate but we are just using the saturation pressure to get started.
        slope, root2 = np.polyfit(vlist[-4:], Pv[-4:]-shift, 1)
        b = Pvspline.integral(roots[1], vlist[-1]) + (Pv[-1]-shift)*(root2-vlist[-1])/2
    else:
        logger.warning("Pressure curve without cubic properties has wrongly been accepted. Try decreasing minrhofrac")
        PvsV_plot(vlist, Pv-shift, Pvspline, markers=extrema)

    return (a + b)**2

######################################################################
#                                                                    #
#                              Calc Rho V Full                       #
#                                                                    #
######################################################################
def calc_rhov(P, T, xi, eos, rhodict={}):
    r"""
    Computes vapor density under system conditions.
    
    Parameters
    ----------
    P : float
        Pressure of the system [Pa]
    T : float
        Temperature of the system [K]
    xi : numpy.ndarray
        Mole fraction of each component, sum(xi) should equal 1.0
    eos : obj
        An instance of the defined EOS class to be used in thermodynamic computations.
    rhodict : dict, Optional, default: {}
        Dictionary of options used in calculating pressure vs. mole 

    Returns
    -------
    rhov : float
        Density of vapor at system pressure [mol/:math:`m^3`]
    flag : int
        A value of 0 is vapor, 1 is liquid, 2 mean a critical fluid, 3 means that neither is true, 4 means we should assume ideal gas
    """

    logger = logging.getLogger(__name__)

    vlist, Plist = PvsRho(T, xi, eos, **rhodict)
    Plist = Plist-P
    Pvspline, roots, extrema = PvsV_spline(vlist, Plist)

    logger.debug("    Find rhov: P {} Pa, roots {} m^3/mol".format(P,roots))

    flag_NoOpt = False
    l_roots = len(roots)
    if l_roots == 0:
        if Pvspline(1/vlist[-1]) < 0:
            if not len(extrema):
                flag = 2
                logger.debug("    Flag 2: The T and yi, {} {}, combination produces a critical fluid at this pressure".format(T,xi))
            else:
                flag = 1
                logger.debug("    Flag 1: The T and yi, {} {}, combination produces a liquid at this pressure".format(T,xi))
            rho_tmp = 1/vlist[0]
            flag_NoOpt = True
        elif min(Plist)+P > 0:
            rho_tmp = np.nan
            if not len(extrema):
                flag = 4
                logger.debug("    Flag 2: The T and yi, {} {}, combination produces a critical fluid at this pressure".format(T,xi))
            else:
                flag = 4
                logger.debug("    Flag 0: This T and xi, {} {}, combination produces a vapor at this pressure. Warning! approaching critical fluid".format(T,xi))
        else:
            logger.warning("    Flag 3: The T and yi, {} {}, won't produce a fluid (vapor or liquid) at this pressure".format(T,xi))
            flag = 3
            PvsV_plot(vlist, Plist, Pvspline, markers=extrema)
            rho_tmp = np.nan
    elif l_roots == 1:
        if not len(extrema):
            flag = 2
            rho_tmp = 1.0 / roots[0]
            logger.debug("    Flag 2: The T and yi, {} {}, combination produces a critical fluid at this pressure".format(T,xi))
        elif (Pvspline(roots[0])+P) > (Pvspline(max(extrema))+P):
            #logger.debug("Extrema: {}".format(extrema))
            #logger.debug("Roots: {}".format(roots))
            flag = 1
            rho_tmp = 1.0 / roots[0]
            logger.debug("    Flag 1: The T and yi, {} {}, combination produces a liquid at this pressure".format(T,xi))
        elif len(extrema) > 1:
            flag = 0
            rho_tmp = 1.0 / roots[0]
            logger.debug("    Flag 0: This T and yi, {} {}, combination produces a vapor at this pressure. Warning! approaching critical fluid".format(T,xi))
    elif l_roots == 2:
        if (Pvspline(roots[0])+P) < 0.:
            flag = 1
            rho_tmp = 1.0 / roots[0]
            logger.debug("    Flag 1: This T and xi, {} {}, combination produces a liquid under tension at this pressure".format(T,xi))
        else:
            flag = 4
            rho_tmp = np.nan
            logger.debug("    Flag 4: There should be a third root! Assume ideal gas P: {}".format(P))
    else: # 3 roots
        rho_tmp = 1.0 / roots[2]
        flag = 0

    if flag in [0,2]: # vapor or critical fluid
        tmp = [rho_tmp*.99, rho_tmp*1.01]
        if (Pdiff(tmp[0],P, T, xi, eos)*Pdiff(tmp[1],P, T, xi, eos))<0:
            rho_tmp = spo.brentq(Pdiff, tmp[0], tmp[1], args=(P, T, xi, eos), rtol=0.0000001)
        else:
            if Plist[0] < 0:
                logger.warning("Density value could not be bounded with (rhomin,rhomax), {}. Using approximate density value".format(tmp))
            elif not flag_NoOpt:
                rho_tmp = spo.root(Pdiff, rho_tmp, args=(P, T, xi, eos), method="hybr", tol=0.0000001)
                rho_tmp = rho_tmp.x[0]

    logger.info("    Vapor Density: {} mol/m^3, flag".format(rho_tmp,flag))

    # Flag: 0 is vapor, 1 is liquid, 2 mean a critical fluid, 3 means that neither is true, 4 means we should assume ideal gas
    return rho_tmp, flag


######################################################################
#                                                                    #
#                              Calc Rho L Full                       #
#                                                                    #
######################################################################
def calc_rhol(P, T, xi, eos, rhodict={}):
    r"""
    Computes liquid density under system conditions.
    
    Parameters
    ----------
    P : float
        Pressure of the system [Pa]
    T : float
        Temperature of the system [K]
    xi : numpy.ndarray
        Mole fraction of each component, sum(xi) should equal 1.0
    eos : obj
        An instance of the defined EOS class to be used in thermodynamic computations.
    rhodict : dict, Optional, default: {}
        Dictionary of options used in calculating pressure vs. mole 

    Returns
    -------
    rhol : float
        Density of liquid at system pressure [mol/:math:`m^3`]
    flag : int
        A value of 0 is vapor, 1 is liquid, 2 mean a critical fluid, 3 means that neither is true
    """

    logger = logging.getLogger(__name__)

    # Get roots and local minima and maxima 
    vlist, Plist = PvsRho(T, xi, eos, **rhodict)
    Plist = Plist-P
    Pvspline, roots, extrema = PvsV_spline(vlist, Plist)

    logger.debug("    Find rhol: P {} Pa, roots {} m^3/mol".format(P,str(roots)))
    flag_NoOpt = False

    if extrema:
        if len(extrema) == 1:
            logger.warning("One extrema at {}, assume weird minima behavior. Check your parameters.".format(1/extrema[0])) 

    # Assess roots, what is the liquid density
    l_roots = len(roots)
    if l_roots == 0: # zero roots
        if Pvspline(1/vlist[-1]):
            if not len(extrema):
                flag = 2
                logger.debug("    Flag 2: The T and yi, {} {}, combination produces a critical fluid at this pressure".format(T,xi))
            else:
                flag = 1
                logger.debug("    Flag 1: The T and yi, {} {}, combination produces a liquid at this pressure".format(T,xi))
            rho_tmp = 1/vlist[1]
            flag_NoOpt = True
        elif min(Plist)+P > 0:
            rho_tmp = np.nan
            if not len(extrema):
                flag = 4
                logger.debug("    Flag 2: The T and yi, {} {}, combination produces a critical fluid at this pressure".format(T,xi))
            else:
                flag = 4
                logger.debug("    Flag 0: This T and xi, {} {}, combination produces a vapor at this pressure. Warning! approaching critical fluid".format(T,xi))
        else:
            flag = 3
            logger.error("    Flag 3: The T and xi, {} {}, won't produce a fluid (vapor or liquid) at this pressure".format(str(T),str(xi)))
            rho_tmp = np.nan
            PvsV_plot(vlist, Plist+P, Pvspline, markers=extrema)
    elif l_roots == 2: # 2 roots
        if (Pvspline(roots[0])+P) < 0.:
            flag = 1
            rho_tmp = 1.0 / roots[0]
            logger.debug("    Flag 1: This T and xi, {} {}, combination produces a liquid under tension at this pressure".format(T,xi))
        else: # There should be three roots, but the values of specific volume don't go far enough to pick up the last one
            flag = 1
            rho_tmp = 1.0 / roots[0]
    elif l_roots == 1: # 1 root
        if not len(extrema):
            flag = 2
            rho_tmp = 1.0 / roots[0]
            logger.debug("    Flag 2: The T and xi, {} {}, combination produces a critical fluid at this pressure".format(T,xi))
        elif (Pvspline(roots[0])+P) > (Pvspline(max(extrema))+P):
            flag = 1
            rho_tmp = 1.0 / roots[0]
            logger.debug("    Flag 1: The T and xi, {} {}, combination produces a liquid at this pressure".format(T,xi))
        elif len(extrema) > 1:
            flag = 0
            rho_tmp = 1.0 / roots[0]
            logger.debug("    Flag 0: This T and xi, {} {}, combination produces a vapor at this pressure. Warning! approaching critical fluid".format(T,xi))
    else: # 3 roots
        rho_tmp = 1.0 / roots[0]
        flag = 1

    if flag in [1,2]: # liquid or critical fluid
        tmp = [rho_tmp*.99, rho_tmp*1.01]
        if (Pdiff(tmp[0],P, T, xi, eos)*Pdiff(tmp[1],P, T, xi, eos))<0:
            rho_tmp = spo.brentq(Pdiff, tmp[0], tmp[1], args=(P, T, xi, eos), rtol=0.0000001)
        else:
            if Plist[0] < 0:
                logger.warning("Density value could not be bounded with (rhomin,rhomax), {}. Using approximate density value".format(tmp))
            elif not flag_NoOpt:
                rho_tmp = spo.root(Pdiff, rho_tmp, args=(P, T, xi, eos), method="hybr", tol=1e-7)
                rho_tmp = rho_tmp.x[0]
    logger.info("    Liquid Density: {} mol/m^3, flag".format(rho_tmp,flag))

    # Flag: 0 is vapor, 1 is liquid, 2 mean a critical fluid, 3 means that neither is true
    return rho_tmp, flag

######################################################################
#                                                                    #
#                              Calc Pdiff                            #
#                                                                    #
######################################################################
def Pdiff(rho, Pset, T, xi, eos):
    """
    Calculate difference between set point pressure and computed pressure for a given density
    
    Parameters
    ----------
    rho : float
        Density of system [mol/:math:`m^3`]
    Pset : float
        Guess in pressure of the system [Pa]
    T : float
        Temperature of the system [K]
    xi : numpy.ndarray
        Mole fraction of each component, sum(xi) should equal 1.0
    eos : obj
        An instance of the defined EOS class to be used in thermodynamic computations.
    
    Returns
    -------
    Pdiff : float
        Difference in set pressure and predicted pressure given system conditions.
    """

    logger = logging.getLogger(__name__)

    Pguess = eos.P(rho, T, xi)

    return (Pguess - Pset)

######################################################################
#                                                                    #
#                          Calc phi vapor                            #
#                                                                    #
######################################################################
def calc_phiv(P, T, yi, eos, rhodict={}):
    r"""
    Computes vapor fugacity coefficient under system conditions.
    
    Parameters
    ----------
    P : float
        Pressure of the system [Pa]
    T : float
        Temperature of the system [K]
    yi : numpy.ndarray
        Mole fraction of each component, sum(xi) should equal 1.0
    eos : obj
        An instance of the defined EOS class to be used in thermodynamic computations.
    rhodict : dict, Optional, default: {}
        Dictionary of options used in calculating pressure vs. mole 

    Returns
    -------
    phiv : float
        Fugacity coefficient of vapor at system pressure
    rhov : float
        Density of vapor at system pressure [mol/:math:`m^3`]
    flag : int
        Flag identifying the fluid type. A value of 0 is vapor, 1 is liquid, 2 mean a critical fluid, 3 means that neither is true, 4 means ideal gas is assumed
    """

    logger = logging.getLogger(__name__)

    rhov, flagv = calc_rhov(P, T, yi, eos, rhodict)
    if flagv == 4:
        phiv = np.ones_like(yi)
        rhov = 0.
        logger.info("    rhov set to 0.")
    elif flagv == 3:
        phiv = np.array([np.nan,np.nan])
    else:
        phiv = eos.fugacity_coefficient(P, np.array([rhov]), yi, T)

        #muiv = eos.chemicalpotential_old(P, np.array([rhov]), yi, T)
        #phiv = np.exp(muiv)

    #logger.debug("    Vapor Fugacity Coefficients {}".format(phiv))

    return phiv, rhov, flagv

######################################################################
#                                                                    #
#                         Calc phi liquid                            #
#                                                                    #
######################################################################
def calc_phil(P, T, xi, eos, rhodict={}):
    r"""
    Computes liquid fugacity coefficient under system conditions.
    
    Parameters
    ----------
    P : float
        Pressure of the system [Pa]
    T : float
        Temperature of the system [K]
    xi : numpy.ndarray
        Mole fraction of each component, sum(xi) should equal 1.0
    eos : obj
        An instance of the defined EOS class to be used in thermodynamic computations.
    rhodict : dict, Optional, default: {}
        Dictionary of options used in calculating pressure vs. mole 

    Returns
    -------
    phil : float
        Fugacity coefficient of liquid at system pressure
    rhol : float
        Density of liquid at system pressure [mol/:math:`m^3`]
    flag : int
        Flag identifying the fluid type. A value of 0 is vapor, 1 is liquid, 2 mean a critical fluid, 3 means that neither is true.
    """

    logger = logging.getLogger(__name__)

    rhol, flagl = calc_rhol(P, T, xi, eos, rhodict)
    if flagl == 4:
        phil = np.ones(len(xi))
        rhol = 0.
        logger.info("    rhol set to 0.")
    elif flagl == 3:
        phil = np.array([np.nan,np.nan])
    else:
        phil = eos.fugacity_coefficient(P, np.array([rhol]), xi, T)

        #muil = eos.chemicalpotential(P, np.array([rhol]), xi, T)
        #phil = np.exp(muil)

    #logger.debug("    Liquid Fugacity Coefficients {}".format(phil))

    return phil, rhol, flagl

######################################################################
#                                                                    #
#                          Calc xi                                   #
#                                                                    #
######################################################################
def calc_yi(xi, phil, phiv):
    r"""
    Computes vapor fugacity coefficient under system conditions.
    
    Parameters
    ----------
    xi : numpy.ndarray
        Mole fraction of each component, sum(xi) should equal 1.0
    phil : float
        Fugacity coefficient of liquid at system pressure
    phiv : float
        Fugacity coefficient of vapor at system pressure

    Returns
    -------
    yi : numpy.ndarray
        Mole fraction of each component, sum(xi) should equal 1.0
    """

    yi = np.zeros(len(xi))
    ind = np.where(xi != 0.0)[0]
    for i in ind:
        yi[i] = xi[i] * phil[i] / phiv[i]

    return yi

######################################################################
#                                                                    #
#                          Calc yi                                   #
#                                                                    #
######################################################################
def calc_xi(yi, phiv, phil):
    r"""
    Computes vapor fugacity coefficient under system conditions.
    
    Parameters
    ----------
    yi : numpy.ndarray
        Mole fraction of each component, sum(yi) should equal 1.0
    phiv : float
        Fugacity coefficient of vapor at system pressure
    phil : float
        Fugacity coefficient of liquid at system pressure

    Returns
    -------
    xi : numpy.ndarray
        Mole fraction of each component, sum(xi) should equal 1.0
    """

    xi = np.zeros(len(yi))
    ind = np.where(yi != 0.0)[0]
    for i in ind:
        xi[i] = yi[i] * phiv[i] / phil[i]

    return xi

######################################################################
#                                                                    #
#                              Calc P range                          #
#                                                                    #
######################################################################
def calc_Prange_xi(T, xi, yi, eos, rhodict={}, Pmin=1000, zi_opts={}):
    r"""
    Obtain min and max pressure values, where the liquid mole fraction is set and the objective function at each of those values is of opposite sign.
    
    Parameters
    ----------
    T : float
        Temperature of the system [K]
    xi : numpy.ndarray
        Liquid mole fraction of each component, sum(xi) should equal 1.0
    yi : numpy.ndarray
        Vapor mole fraction of each component, sum(xi) should equal 1.0
    eos : obj
        An instance of the defined EOS class to be used in thermodynamic computations.
    rhodict : dict, Optional, default: {}
        Dictionary of options used in calculating pressure vs. mole 
    Pmin : float, Optional, default: 1000.0
        Minimum pressure in pressure range that restricts searched space.
    zi_opts : dict, Optional, default: {}
        Options used to solve the inner loop in the solving algorithm

    Returns
    -------
    Prange : list
        List of min and max pressure range
    """

    logger = logging.getLogger(__name__)

    global yi_global

    # Guess a range from Pmin to the local max of the liquid curve
    vlist, Plist = PvsRho(T, xi, eos, **rhodict)
    Pvspline, roots, extrema = PvsV_spline(vlist, Plist)

    #PvsV_plot(vlist, Plist, Pvspline, markers=extrema)

    if not len(extrema):
        Pmax = 100000 # 1 MPa
    else:
        Pmax = max(Pvspline(extrema))
    Parray = [Pmin, Pmax]

    #################### Find Pressure range and Objective Function values

    # Root of min from liquid curve is absolute minimum
    ObjArray = [0, 0]
    yi_range = yi

    ind = 0
    maxiter = 200
    for z in range(maxiter):
        # Find Obj Function for Min pressure above
        p = Parray[0]
        phil, rhol, flagl = calc_phil(p, T, xi, eos, rhodict=rhodict)
        if any(np.isnan(phil)):
            logger.error("Estimated minimum pressure is too low.")
            Parray[0] += Pmin
            continue
        yi_range, phiv, flagv = solve_yi_xiT(yi_range, xi, phil, p, T, eos, rhodict=rhodict, **zi_opts)
        ObjArray[0] = (np.sum(xi * phil / phiv) - 1.0)
        logger.info("Estimated Minimum Pressure: {},  Obj. Func: {}".format(Parray[0],ObjArray[0]))
        if ObjArray[0] > 0:
            break
        else:
            Parray[0] /= 2

    if z == maxiter-1:
        logger.error("Proper minimum pressure for liquid density could not be found")
            

    flag = 0
    for z in range(maxiter):
        if z == 0:
            # Find Obj function for Max Pressure above
            p = Parray[1]
            phil, rhol, flagl = calc_phil(p, T, xi, eos, rhodict=rhodict)
            if any(np.isnan(phil)):
                raise ValueError("Fugacity Coefficient should not be NaN")
            yi_range, phiv, flagv = solve_yi_xiT(yi_range, xi, phil, p, T, eos, rhodict=rhodict, **zi_opts)
            ObjArray[1] = (np.sum(xi * phil / phiv) - 1.0)
            logger.info("Estimate Maximum Pressure: {},  Obj. Func: {}".format(Parray[1],ObjArray[1]))
        else:
            tmp_sum = np.abs(ObjArray[-2] + ObjArray[-1])
            tmp_dif = np.abs(ObjArray[-2] - ObjArray[-1])
<<<<<<< HEAD
            if tmp_dif > tmp_sum:
                logger.info("Got the pressure range!")
                slope = (ObjArray[-1] - ObjArray[-2]) / (Parray[-1] - Parray[-2])
                intercept = ObjArray[-1] - slope * Parray[-1]
                Pguess = -intercept / slope

                #plt.plot(Parray,ObjArray)
                #plt.plot([Pguess,Pguess],[ObjArray[-1],ObjArray[-2]],'k')
                #plt.plot([Parray[0],Parray[-1]],[0,0],'k')
                #plt.ylabel("Obj. Function")
                #plt.xlabel("Pressure / Pa")
                #plt.show()
                break
            elif z == maxiter-1:
                logger.error('A change in sign for the objective function could not be found, inspect progress')
                plt.plot(Parray, ObjArray)
                plt.plot([Parray[0], Parray[-1]], [0, 0], 'k')
                plt.ylabel("Obj. Function")
                plt.xlabel("Pressure / Pa")
                plt.show()
=======
            if Parray[-1] == Parray[-2]:
                if flag == 0:
                    p = 2*p
                    flag = 1
                else:
                    raise ValueError("Maximum pressure value could not be found to bound search.")
            elif tmp_dif > tmp_sum:
                if flagv not in [0,2,4]:
                    logger.info("Estimated pressure {}  doesn't produce a vapor, flag={}, Obj Func: {}".format(Parray[-1],flagv,ObjArray[-1]))
                    p = 0.9*Parray[-1]
                else:
                    logger.info("Got the pressure range!")
                    slope = (ObjArray[-1] - ObjArray[-2]) / (Parray[-1] - Parray[-2])
                    intercept = ObjArray[-1] - slope * Parray[-1]
                    Pguess = -intercept / slope
                    break
>>>>>>> 112645b6
            else:
                if len(ObjArray) < 2:
                    p = 2 * Parray[-1]
                else:
                    slope = (ObjArray[-1] - ObjArray[-2]) / (Parray[-1] - Parray[-2])
                    intercept = ObjArray[-1] - slope * Parray[-1]
                    p = (-intercept / slope)*1.2 # Add additional 20% to ensure negative value
<<<<<<< HEAD
                
                Parray.append(p)
                phil, rhol, flagl = calc_phil(p, T, xi, eos, rhodict=rhodict)
                if any(np.isnan(phil)):
                    raise ValueError("Fugacity coefficient should not be NaN")
                yi_range, phiv, flagv = solve_yi_xiT(yi_range, xi, phil, p, T, eos, rhodict=rhodict, **zi_opts)
                ObjArray.append(np.sum(xi * phil / phiv) - 1.0)
                logger.info("New Estimate for Maximum Pressure: {},  Obj. Func: {}".format(Parray[-1],ObjArray[-1]))
=======
                    if p < 0.0:
                        ind = ObjArray.index(min(ObjArray))
                        p = Parray[ind]*1.1
            
            phil, rhol, flagl = calc_phil(p, T, xi, eos, rhodict=rhodict)
            if any(np.isnan(phil)):
                raise ValueError("Fugacity coefficient should not be NaN")
            yi_range, phiv, flagv = solve_yi_xiT(yi_range, xi, phil, p, T, eos, rhodict=rhodict, **zi_opts)
            Parray.append(p)
            ObjArray.append(np.sum(xi * phil / phiv) - 1.0)
            logger.info("New Estimate for Maximum Pressure: {},  Obj. Func: {}".format(Parray[-1],ObjArray[-1]))

    if z == maxiter-1:
        logger.error('A change in sign for the objective function could not be found, inspect progress')
        plt.plot(Parray, ObjArray)
        plt.plot([Parray[0], Parray[-1]], [0, 0], 'k')
        plt.ylabel("Obj. Function")
        plt.xlabel("Pressure / Pa")
        plt.savefig("CannotFindMax_{}_{}.png".format(T,xi[0]))
>>>>>>> 112645b6

    Prange = Parray[-2:]
    ObjRange = ObjArray[-2:]
    logger.info("[Pmin, Pmax]: {}, Obj. Values: {}".format(str(Prange),str(ObjRange)))
    logger.info("Initial guess in pressure: {} Pa".format(Pguess))

    yi_global = yi_range

    return Prange, Pguess

######################################################################
#                                                                    #
#                              Calc P range                          #
#                                                                    #
######################################################################
def calc_Prange_yi(T, xi, yi, eos, rhodict={}, Pmin=1000, zi_opts={}):
    r"""
    Obtain min and max pressure values, where the vapor mole fraction is set and the objective function at each of those values is of opposite sign.
    
    Parameters
    ----------
    T : float
        Temperature of the system [K]
    xi : numpy.ndarray
        Liquid mole fraction of each component, sum(xi) should equal 1.0
    yi : numpy.ndarray
        Vapor mole fraction of each component, sum(xi) should equal 1.0
    eos : obj
        An instance of the defined EOS class to be used in thermodynamic computations.
    rhodict : dict, Optional, default: {}
        Dictionary of options used in calculating pressure vs. mole 
    Pmin : float, Optional, default: 1000.0
        Minimum pressure in pressure range that restricts searched space.
    zi_opts : dict, Optional, default: {}
        Options used to solve the inner loop in the solving algorithm

    Returns
    -------
    Prange : list
        List of min and max pressure range
    """

    logger = logging.getLogger(__name__)

    global xi_global

    # Guess a range from Pmin to the local max of the liquid curve
    vlist, Plist = PvsRho(T, yi, eos, **rhodict)
    Pvspline, roots, extrema = PvsV_spline(vlist, Plist)

    # Calculation the highest pressure possbile
    Pmax = max(Pvspline(extrema))
    Parray = [Pmin, Pmax]

    ############################# Test
    pressures = np.linspace(Pmin,Pmax,30)
    pressure2 = np.linspace(pressures[-2],Pmax,20)
    pressures = np.concatenate((pressures,pressure2),axis=0)
    obj_list = []
    for p in pressures:
        phiv, rhov, flagv = calc_phiv(p, T, yi, eos, rhodict=rhodict)
        xi, phil, flagl = solve_xi_yiT(xi, yi, phiv, p, T, eos, rhodict=rhodict, **zi_opts)
        obj_list.append(np.sum(yi * phiv / phil) - 1.0)
    plt.plot(pressures,obj_list,".-")
    plt.plot([Pmin,Pmax],[0,0],"k")
    plt.show()

    #################### Find Pressure range and Objective Function values

    ObjArray = [0, 0]
    xi_range = xi

    for j,i in enumerate([0,1,0]):
        p = Parray[i]
        phiv, rhov, flagv = calc_phiv(p, T, yi, eos, rhodict=rhodict)
        xi_range, phil, flagl = solve_xi_yiT(xi_range, yi, phiv, p, T, eos, rhodict=rhodict, **zi_opts)
        ObjArray[i] = (np.sum(yi * phiv / phil) - 1.0)
        if i == 0:
            logger.info("Estimate Minimum pressure: {},  Obj. Func: {}".format(p,ObjArray[i]))
        elif i == 1:
            if ObjArray[i] < 1e-3:
                ObjArray[i] = 0.0
            logger.info("Estimate Maximum pressure: {},  Obj. Func: {}".format(p,ObjArray[i]))
        # Check pressure range
        if j < 2:
            tmp_sum = np.abs(ObjArray[0] + ObjArray[1])
            tmp_dif = np.abs(ObjArray[0] - ObjArray[1])
            if tmp_dif >= tmp_sum:
                logger.info("Got the pressure range!")
                slope = (ObjArray[1] - ObjArray[-2]) / (Parray[1] - Parray[0])
                intercept = ObjArray[1] - slope * Parray[1]
                Pguess = -intercept / slope
                break
            else:
                newPmin = 10
                if Parray[0] != newPmin:
                    Parray[0] = newPmin
                else:
                    raise ValueError("No VLE data may be found given this temperature and vapor composition. If there are no errors in parameter definitions, consider updating the thermo function 'solve_xi_yiT'.")
            
    Prange = Parray[-2:]
    ObjRange = ObjArray[-2:]
    logger.info("[Pmin, Pmax]: {}, Obj. Values: {}".format(str(Prange),str(ObjRange)))
    logger.info("Initial guess in pressure: {} Pa".format(Pguess))

    xi_global = xi_range

    return Prange, Pguess


######################################################################
#                                                                    #
#                       Solve Yi for xi and T                        #
#                                                                    #
######################################################################
def solve_yi_xiT(yi, xi, phil, P, T, eos, rhodict={}, maxiter=30, tol=1e-6):
    r"""
    Find vapor mole fraction given pressure, liquid mole fraction, and temperature. Objective function is the sum of the predicted "mole numbers" predicted by the computed fugacity coefficients. Note that by "mole number" we mean that the prediction will only sum to 1 when the correct pressure is chosen in the outer loop. In this inner loop, we seek to find a mole fraction that is converged to reproduce itself in a prediction. If it hasn't, the new "mole numbers" are normalized into mole fractions and used as the next guess.
    In the case that a guess doesn't produce a gas or critical fluid, we use another function to produce a new guess.
    
    Parameters
    ----------
    yi : numpy.ndarray
        Guess in vapor mole fraction of each component, sum(xi) should equal 1.0
    xi : numpy.ndarray
        Liquid mole fraction of each component, sum(xi) should equal 1.0
    phil : float
        Fugacity coefficient of liquid at system pressure
    P : float
        Pressure of the system [Pa]
    T : float
        Temperature of the system [K]
    eos : obj
        An instance of the defined EOS class to be used in thermodynamic computations.
    rhodict : dict, Optional, default: {}
        Dictionary of options used in calculating pressure vs. mole 
    maxiter : int, Optional, default: 30
        Maximum number of iteration for both the outer pressure and inner vapor mole fraction loops
    tol : float, Optional, default: 1e-6
        Tolerance in sum of predicted yi "mole numbers"

    Returns
    -------
    yi : numpy.ndarray
        Vapor mole fraction of each component, sum(xi) should equal 1.0
    phiv : float
        Fugacity coefficient of vapor at system pressure
    flag : int
        Flag identifying the fluid type. A value of 0 is vapor, 1 is liquid, 2 mean a critical fluid, 3 means that neither is true, 4 means ideal gas is assumed
    """

    logger = logging.getLogger(__name__)

    global yi_global

    yi /= np.sum(yi)
    yi_total = [np.sum(yi)]
    flag_check_vapor = True # Make sure we only search for vapor compositions once
    logger.info("    Solve yi: P {}, T {}, xi {}, phil {}".format(P, T, xi, phil))
    for z in range(maxiter):

        yi_tmp = yi/np.sum(yi)

        # Try yi
        phiv, rhov, flagv = calc_phiv(P, T, yi_tmp, eos, rhodict=rhodict)

        if ((any(np.isnan(phiv)) or flagv==1) and flag_check_vapor): # If vapor density doesn't exist
            flag_check_vapor = False
            logger.info("    Composition doesn't produce a vapor, let's find one!")
            if all(yi != 0.):
                yinew = find_new_yi(P, T, phil, xi, eos, rhodict=rhodict)
                phiv, rhov, flagv = calc_phiv(P, T, yinew, eos, rhodict=rhodict)
                yinew = xi * phil / phiv
            else:
                yinew = yi

            if any(np.isnan(phiv)):
                phiv = np.nan
                logger.error("Fugacity coefficient of vapor should not be NaN")
        else:
            yinew = xi * phil / phiv

        ## Check for bouncing between values
        #if len(yi_total) > 3:
        #    tmp1 =  (np.abs(np.sum(yinew)-yi_total[-2]) + np.abs(yi_total[-1]-yi_total[-3]))
        #    tmp2 = (np.abs(np.sum(yinew)-yi_total[-2]) + np.abs(yi_total[-1]-yi_total[-3])) < tol/1000
        #    if (tmp1 < np.abs(np.sum(yinew)-yi_total[-1]) and tmp1 < 1e-5):
        #        # This occurs when the P vs. v curve doesn't cross the 0 axis, there could be a larger problem causing this, but in my experience, it's because the curve is not long enough to converge to zero. Instead of the possible endless increase in vector length and a substantial increase in computational time, we simply set the fugacity coefficient to ideal and the density to 0. When an iteration on our assumption produces a vapor near ideality, it then may predict an ideal gas. This causes the constant back and forth that really isn't that important to solve, as the fugacity coefficients are unity regardless.
        #        logger.info("    yi_total is bouncing between {} and {}, choose the lowest value (outer loop obj. function).".format(np.sum(yinew),yi_total[-1]))
        #        if np.sum(yinew) > yi_total[-1]:
        #            yinew = yi
        #            phiv, rhov, flagv = calc_phiv(P, T, yi_tmp, eos, rhodict=rhodict)

        logger.info("    yi guess {}, yi calc {}, phiv {}".format(yi_tmp,yinew,phiv))
        logger.info("    Old yi_total: {}, New yi_total: {}, Change: {}".format(yi_total[-1],np.sum(yinew),np.sum(yinew)-yi_total[-1])) 

        # Check convergence
        if abs(np.sum(yinew)-yi_total[-1]) < tol:
            ind_tmp = np.where(yi_tmp == min(yi_tmp[yi_tmp>0]))[0] 
            yi2 = yinew/np.sum(yinew)
            if np.abs(yi2[ind_tmp] - yi_tmp[ind_tmp]) / yi_tmp[ind_tmp] < tol:
                yi_global = yi_tmp
                logger.info("    Found yi")
                break

        if z < maxiter-1:
            yi_total.append(np.sum(yinew))
            yi = yinew

    ## If yi wasn't found in defined number of iterations
    yi_tmp = yi/np.sum(yi)
    yinew /= np.sum(yinew)

    ind_tmp = np.where(yi_tmp == min(yi_tmp[yi_tmp>0]))[0]
    if z == maxiter - 1:
        yi2 = yinew/np.sum(yinew)
        tmp = (np.abs(yinew[ind_tmp] - yi_tmp[ind_tmp]) / yi_tmp[ind_tmp])
        logger.warning('    More than {} iterations needed. Error in Smallest Fraction: {} %%'.format(maxiter, tmp*100))
        if tmp > .1: # If difference is greater than 10%
            yinew = find_new_yi(P, T, phil, xi, eos, rhodict=rhodict)
        yinew = spo.least_squares(obj_yi, yinew[0], bounds=(0.,1.), args=(P, T, phil, xi, eos, rhodict))
        yi = yinew.x[0]
        yi = np.array([yi,1-yi])
        obj = obj_yi(yi, P, T, phil, xi, eos, rhodict=rhodict)
        logger.warning('    Find yi with root algorithm, yi {}, obj {}'.format(yi,obj))
    else:
        logger.info("    Inner Loop Final yi: {}, Final Error on Smallest Fraction: {}".format(yi_tmp,np.abs(yi2[ind_tmp] - yi_tmp[ind_tmp]) / yi_tmp[ind_tmp]*100))

    return yi_tmp, phiv, flagv

######################################################################
#                                                                    #
#                       Solve Yi for xi and T                        #
#                                                                    #
######################################################################
def solve_xi_yiT(xi, yi, phiv, P, T, eos, rhodict={}, maxiter=20, tol=1e-6):
    r"""
    Find liquid mole fraction given pressure, vapor mole fraction, and temperature. Objective function is the sum of the predicted "mole numbers" predicted by the computed fugacity coefficients. Note that by "mole number" we mean that the prediction will only sum to 1 when the correct pressure is chosen in the outer loop. In this inner loop, we seek to find a mole fraction that is converged to reproduce itself in a prediction. If it hasn't, the new "mole numbers" are normalized into mole fractions and used as the next guess.
    In the case that a guess doesn't produce a liquid or critical fluid, we use another function to produce a new guess.
    
    Parameters
    ----------
    xi : numpy.ndarray
        Guess in liquid mole fraction of each component, sum(xi) should equal 1.0
    yi : numpy.ndarray
        Vapor mole fraction of each component, sum(xi) should equal 1.0
    phiv : float
        Fugacity coefficient of liquid at system pressure
    P : float
        Pressure of the system [Pa]
    T : float
        Temperature of the system [K]
    eos : obj
        An instance of the defined EOS class to be used in thermodynamic computations.
    rhodict : dict, Optional, default: {}
        Dictionary of options used in calculating pressure vs. mole 
    maxiter : int, Optional, default: 20
        Maximum number of iteration for both the outer pressure and inner vapor mole fraction loops
    tol : float, Optional, default: 1e-6
        Tolerance in sum of predicted xi "mole numbers"

    Returns
    -------
    xi : numpy.ndarray
        Liquid mole fraction of each component, sum(xi) should equal 1.0
    phil : float
        Fugacity coefficient of liquid at system pressure
    flag : int
        Flag identifying the fluid type. A value of 0 is vapor, 1 is liquid, 2 mean a critical fluid, 3 means that neither is true
    """

    logger = logging.getLogger(__name__)

    global xi_global

    xi /= np.sum(xi)
    xi_total = [np.sum(xi)]
    flag_check_liquid = True # Make sure we only search for vapor compositions once
    logger.info("    Solve xi: P {}, T {}, yi {}, phiv {}".format(P, T, yi, phiv))
    for z in range(maxiter):

        xi_tmp = xi/np.sum(xi)

        # Try xi
        phil, rhol, flagl = calc_phil(P, T, xi_tmp, eos, rhodict=rhodict)

        if (any(np.isnan(phil)) or flagl==0): # If liquid density doesn't exist
            flag_check_liquid = False
            logger.info("    Composition doesn't produce a liquid, let's find one!")
            if all(xi != 0.):
                xinew = find_new_xi(P, T, phiv, yi, eos, rhodict=rhodict)
                phil, rhol, flagl = calc_phil(P, T, xinew, eos, rhodict=rhodict)
                xinew = yi * phiv / phil
            else:
                xinew = xi
            
            if any(np.isnan(phil)):
                phil = np.nan
                logger.error("Fugacity coefficient of liquid should not be NaN")
        else:
            xinew = yi * phiv / phil

        logger.info("    xi guess {}, xi calc {}, phil {}".format(xi_tmp,xinew,phil))
        logger.info("    Old xi_total: {}, New xi_total: {}, Change: {}".format(xi_total[-1],np.sum(xinew),np.sum(xinew)-xi_total[-1]))

        # Check convergence
        if abs(np.sum(xinew)-xi_total[-1]) < tol:
            ind_tmp = np.where(xi_tmp == min(xi_tmp[xi_tmp>0]))[0]
            xi2 = xinew/np.sum(xinew)
            if np.abs(xi2[ind_tmp] - xi_tmp[ind_tmp]) / xi_tmp[ind_tmp] < tol:
                xi_global = xi_tmp
                logger.info("    Found xi")
                break

        if z < maxiter-1:
            xi_total.append(np.sum(xinew))
            xi = xinew

    ## If xi wasn't found in defined number of iterations
    xinew /= np.sum(xinew)

    ind_tmp = np.where(xi == min(xi[xi>0]))[0]
    if z == maxiter - 1:
        xi2 = xinew/np.sum(xinew)
        tmp = (np.abs(xinew[ind_tmp] - xi_tmp[ind_tmp]) / xi_tmp[ind_tmp])
        logger.warning('    More than {} iterations needed. Error in Smallest Fraction: {} %%'.format(maxiter, tmp*100))
        if tmp > .1: # If difference is greater than 10%
            xinew = find_new_xi(P, T, phiv, yi, eos, rhodict=rhodict)
        xinew = spo.least_squares(obj_xi, xinew[0], bounds=(0.,1.), args=(P, T, phiv, yi, eos, rhodict))
        xi = xinew.x[0]
        xi = np.array([xi,1-xi])
        obj = obj_xi(xi, P, T, phiv, yi, eos, rhodict=rhodict)
        logger.warning('    Find xi with root algorithm, xi {}, obj {}'.format(xi,obj))
    else:
        logger.info("    Inner Loop Final xi: {}, Final Error on Smallest Fraction: {}".format(xi_tmp,np.abs(xi2[ind_tmp] - xi_tmp[ind_tmp]) / xi_tmp[ind_tmp]*100))

    return xi_tmp, phil, flagl

######################################################################
#                                                                    #
#                       Find new Yi                                  #
#                                                                    #
######################################################################


def find_new_yi(P, T, phil, xi, eos, rhodict={}):
    r"""
    Search vapor mole fraction combinations for a new estimate that produces a vapor density.
    
    Parameters
    ----------
    P : float
        Pressure of the system [Pa]
    T : float
        Temperature of the system [K]
    phil : float
        Fugacity coefficient of liquid at system pressure
    xi : numpy.ndarray
        Liquid mole fraction of each component, sum(xi) should equal 1.0
    eos : obj
        An instance of the defined EOS class to be used in thermodynamic computations.
    rhodict : dict, Optional, default: {}
        Dictionary of options used in calculating pressure vs. mole 

    Returns
    -------
    yi : numpy.ndarray
        Vapor mole fraction of each component, sum(yi) should equal 1.0
    """

    logger = logging.getLogger(__name__)

    yi_ext = np.linspace(0.01,.99,30) # Guess for yi
    obj_ext = []
    #flag_ext = []
    yi_total2_ext = []
    rho_ext = []
    phi_ext = []
    flag_ext = [[],[]]

    for yi in yi_ext:
        yi = np.array([yi, 1-yi])
        ####
        phiv, rhov, flagv = calc_phiv(P, T, yi, eos, rhodict=rhodict)
        yinew = xi * phil / phiv
        yinew_total_1 = np.sum(yinew)

        yi2 = yinew/yinew_total_1
        phiv2, rhov2, flagv2 = calc_phiv(P, T, yi2, eos, rhodict=rhodict)
        yinew = xi * phil / phiv2
        yinew_total_2 = np.sum(yinew)

        logger.debug("    yi_totals {} {}".format(yinew_total_1,yinew_total_2))

        obj = yinew_total_1 - yinew_total_2

        flag_ext[0].append(flagv)
        flag_ext[1].append(flagv2)
        ######
    #    obj = obj_yi(yi, P, T, phil, xi, eos, rhodict=rhodict)
        obj_ext.append(abs(obj))
        logger.debug("    Obj yi {} total1 - total2 = {}".format(yi,obj))

<<<<<<< HEAD
    plt.figure(1)
    plt.plot(yi_ext,obj_ext,".-b")
    plt.figure(2)
    plt.plot(yi_ext,flag_ext[0],".-b")
    plt.plot(yi_ext,flag_ext[1],".-r")
    plt.show()

    obj_ext = np.array(obj_ext)
    flag_ext = np.array(flag_ext)
    print(type(flag_ext),type(flag_ext[0]))
=======
    #plt.figure(1)
    #plt.plot(yi_ext,obj_ext,".-b")
    #plt.figure(2)
    #plt.plot(yi_ext,flag_ext[0],".-b")
    #plt.plot(yi_ext,flag_ext[1],".-r")
    #plt.show()

    obj_ext = np.array(obj_ext)
    flag_ext = np.array(flag_ext)
>>>>>>> 112645b6

    tmp = np.count_nonzero(~np.isnan(obj_ext))
    logger.debug("    Number of valid mole fractions: {}".format(tmp))
    if tmp == 0:
        yi_tmp = np.nan
        obj_tmp = np.nan
    else:
        # Remove any NaN
        obj_tmp  =  obj_ext[~np.isnan(obj_ext)]
        yi_tmp   =   yi_ext[~np.isnan(obj_ext)]
        flag_tmp = flag_ext[1][~np.isnan(obj_ext)]
 
        # Assess vapor values
<<<<<<< HEAD
        ind = [i for i in range(len(flag_tmp)) if flag_tmp[i] not in [1,4]]
=======
        # A value of 0 is vapor, 1 is liquid, 2 mean a critical fluid, 3 means that neither is true, 4 means we should assume ideal gas
        ind = [i for i in range(len(flag_tmp)) if flag_tmp[i] not in [1,3]]
>>>>>>> 112645b6
        if ind:
            obj_tmp = [obj_tmp[i] for i in ind]
            yi_tmp = [yi_tmp[i] for i in ind]

        # Choose values with lowest objective function
        ind = np.where(np.abs(obj_tmp)==min(np.abs(obj_tmp)))[0][0]
        obj_tmp = obj_tmp[ind]
        yi_tmp = yi_tmp[ind]

    logger.info("    Found new guess in yi: {}, Obj: {}".format(yi_tmp,obj_tmp))
<<<<<<< HEAD
    yi = yi_tmp
    if type(yi) not in [list,np.ndarray]:
        yi = np.array([yi, 1-yi])
=======
    if type(yi_tmp) not in [list,np.ndarray]:
        yi_tmp = np.array([yi_tmp, 1-yi_tmp])
>>>>>>> 112645b6

    return yi_tmp

######################################################################
#                                                                    #
#                       Find new Yi                                  #
#                                                                    #
######################################################################


def obj_yi(yi, P, T, phil, xi, eos, rhodict={}):
    r"""
    Objective function for solving for stable vapor mole fraction.
    
    Parameters
    ----------
    yi : numpy.ndarray
        Vapor mole fraction of each component, sum(yi) should equal 1.0
    P : float
        Pressure of the system [Pa]
    T : float
        Temperature of the system [K]
    phil : float
        Fugacity coefficient of liquid at system pressure
    xi : numpy.ndarray
        Liquid mole fraction of each component, sum(xi) should equal 1.0
    eos : obj
        An instance of the defined EOS class to be used in thermodynamic computations.
    rhodict : dict, Optional, default: {}
        Dictionary of options used in calculating pressure vs. mole 

    Returns
    -------
    obj : numpy.ndarray
        Objective function for solving for vapor mole fractions
    """

    logger = logging.getLogger(__name__)

    if type(yi) == float or len(yi) == 1:
        if type(yi) in [list, np.ndarray]:
            yi = np.array([yi[0], 1-yi[0]])
        else:
            yi = np.array([yi, 1-yi])

    phiv, rhov, flagv = calc_phiv(P, T, yi, eos, rhodict=rhodict)
    yinew = xi * phil / phiv
    yinew_total_1 = np.sum(yinew)

    yi2 = yinew/yinew_total_1
    phiv2, rhov2, flagv2 = calc_phiv(P, T, yi2, eos, rhodict=rhodict)
    yinew = xi * phil / phiv2
    yinew_total_2 = np.sum(yinew)

    logger.debug("    yi_totals {} {}".format(yinew_total_1,yinew_total_2))

    obj = np.abs(yinew_total_1 - yinew_total_2)
    
    return obj

######################################################################
#                                                                    #
#                       Find new Xi                                  #
#                                                                    #
######################################################################


def find_new_xi(P, T, phiv, yi, eos, rhodict={}):
    r"""
    Search liquid mole fraction combinations for a new estimate that produces a liquid density.
        
    Parameters
    ----------
    P : float
        Pressure of the system [Pa]
    T : float
        Temperature of the system [K]
    phiv : float
        Fugacity coefficient of vapor at system pressure
    yi : numpy.ndarray
        Vapor mole fraction of each component, sum(yi) should equal 1.0
    eos : obj
        An instance of the defined EOS class to be used in thermodynamic computations.
    rhodict : dict, Optional, default: {}
        Dictionary of options used in calculating pressure vs. mole
        
    Returns
    -------
    xi : numpy.ndarray
        Vapor mole fraction of each component, sum(yi) should equal 1.0
    """
    
    logger = logging.getLogger(__name__)
    
    xi_ext = np.linspace(0.01,.99,30) # Guess for yi
    obj_ext = []
    #flag_ext = []
    xi_total2_ext = []
    rho_ext = []
    phi_ext = []
    flag_ext = [[],[]]
    
    for xi in xi_ext:
        xi = np.array([xi, 1-xi])
        ####
        phil, rhol, flagl = calc_phil(P, T, xi, eos, rhodict=rhodict)
        xinew = yi * phiv / phil
        xinew_total_1 = np.sum(xinew)
        
        xi2 = xinew/xinew_total_1
        phil2, rhol2, flagl2 = calc_phil(P, T, xi2, eos, rhodict=rhodict)
        xinew = yi * phiv / phil2
        xinew_total_2 = np.sum(xinew)
        
        logger.debug("    xi_totals {} {}".format(xinew_total_1,xinew_total_2))
        
        obj = xinew_total_1 - xinew_total_2
        
        flag_ext[0].append(flagl)
        flag_ext[1].append(flagl2)
        ######
        #    obj = obj_yi(yi, P, T, phil, xi, eos, rhodict=rhodict)
        obj_ext.append(abs(obj))
        logger.debug("    Obj xi {} total1 - total2 = {}".format(xi,obj))

    obj_ext = np.array(obj_ext)
    flag_ext = np.array(flag_ext)

    tmp = np.count_nonzero(~np.isnan(obj_ext))
    logger.debug("    Number of valid mole fractions: {}".format(tmp))
    if tmp == 0:
        xi_tmp = np.nan
        obj_tmp = np.nan
    else:
        # Remove any NaN
        obj_tmp  =  obj_ext[~np.isnan(obj_ext)]
        xi_tmp   =   xi_ext[~np.isnan(obj_ext)]
        flag_tmp = flag_ext[1][~np.isnan(obj_ext)]
    
        # Assess vapor values
        # A value of 0 is vapor, 1 is liquid, 2 mean a critical fluid, 3 means that neither is true, 4 means we should assume ideal gas
        ind = [i for i in range(len(flag_tmp)) if flag_tmp[i] not in [0,3,4]]
        if ind:
            obj_tmp = [obj_tmp[i] for i in ind]
            xi_tmp = [xi_tmp[i] for i in ind]
    
        # Choose values with lowest objective function
        ind = np.where(np.abs(obj_tmp)==min(np.abs(obj_tmp)))[0][0]
        obj_tmp = obj_tmp[ind]
        xi_tmp = xi_tmp[ind]
    
    logger.info("    Found new guess in xi: {}, Obj: {}".format(xi_tmp,obj_tmp))

    if type(xi_tmp) not in [list,np.ndarray]:
        xi_tmp = np.array([xi_tmp, 1-xi_tmp])
    
    return xi_tmp

######################################################################
#                                                                    #
#                       Find new Xi                                  #
#                                                                    #
######################################################################


def obj_xi(xi, P, T, phiv, yi, eos, rhodict={}):
    r"""
    Objective function for solving for stable vapor mole fraction.
        
    Parameters
    ----------
    xi : numpy.ndarray
        Liquid mole fraction of each component, sum(xi) should equal 1.0
    P : float
        Pressure of the system [Pa]
    T : float
        Temperature of the system [K]
    phiv : float
        Fugacity coefficient of vapor at system pressure
    yi : numpy.ndarray
        Vapor mole fraction of each component, sum(yi) should equal 1.0
    eos : obj
        An instance of the defined EOS class to be used in thermodynamic computations.
    rhodict : dict, Optional, default: {}
        Dictionary of options used in calculating pressure vs. mole
        
    Returns
    -------
    obj : numpy.ndarray
        Objective function for solving for liquid mole fractions
    """
    
    logger = logging.getLogger(__name__)
    
    if type(xi) == float or len(xi) == 1:
        if type(xi) in [list, np.ndarray]:
            xi = np.array([xi[0], 1-xi[0]])
        else:
            xi = np.array([xi, 1-xi])

    phil, rhol, flagl = calc_phil(P, T, xi, eos, rhodict=rhodict)
    xinew = yi * phiv / phil
    xinew_total_1 = np.sum(xinew)
    
    xi2 = xinew/xinew_total_1
    phil2, rhol2, flagl2 = calc_phil(P, T, xi2, eos, rhodict=rhodict)
    xinew = yi * phiv / phil2
    xinew_total_2 = np.sum(xinew)
    
    logger.debug("    xi_totals {} {}".format(xinew_total_1,xinew_total_2))
    
    obj = np.abs(xinew_total_1 - xinew_total_2)
    
    return obj

######################################################################
#                                                                    #
#                              Solve P xT                            #
#                                                                    #
######################################################################
def solve_P_xiT(P, xi, T, eos, rhodict, zi_opts={}):
    r"""
    Objective function used to search pressure values and solve outer loop of P bubble point calculations.
    
    Parameters
    ----------
    P : float
        Guess in pressure of the system [Pa]
    xi : numpy.ndarray
        Liquid mole fraction of each component, sum(xi) should equal 1.0
    T : float
        Temperature of the system [K]
    eos : obj
        An instance of the defined EOS class to be used in thermodynamic computations.
    rhodict : dict, Optional, default: {}
        Dictionary of options used in calculating pressure vs. mole 
    zi_opts : dict, Optional, default: {}
        Options used to solve the inner loop in the solving algorithm
    

    Returns
    -------
    obj_value : float
        :math:`\sum\frac{x_{i}\{phi_l}{\phi_v}-1`
    """

    logger = logging.getLogger(__name__)

    global yi_global

    if P < 0:
        return 10.0

    logger.info("P Guess: {} Pa".format(P))

    #find liquid density
    phil, rhol, flagl = calc_phil(P, T, xi, eos, rhodict={})

    yinew, phiv, flagv = solve_yi_xiT(yi_global, xi, phil, P, T, eos, rhodict=rhodict, **zi_opts)
    yi_global = yi_global / np.sum(yi_global)

    #given final yi recompute
    phiv, rhov, flagv = calc_phiv(P, T, yi_global, eos, rhodict={})

    Pv_test = eos.P(rhov, T, yi_global)
    obj_value = float((np.sum(xi * phil / phiv) - 1.0))
    logger.info('Obj Func: {}, Pset: {}, Pcalc: {}'.format(obj_value, P, Pv_test[0]))

    return obj_value

######################################################################
#                                                                    #
#                              Solve P yT                            #
#                                                                    #
######################################################################
def solve_P_yiT(P, yi, T, eos, rhodict, zi_opts={}):
    r"""
    Objective function used to search pressure values and solve outer loop of P dew point calculations.
    
    Parameters
    ----------
    P : float
        Guess in pressure of the system [Pa]
    yi : numpy.ndarray
        Vapor mole fraction of each component, sum(yi) should equal 1.0
    T : float
        Temperature of the system [K]
    eos : obj
        An instance of the defined EOS class to be used in thermodynamic computations.
    rhodict : dict, Optional, default: {}
        Dictionary of options used in calculating pressure vs. mole 
    zi_opts : dict, Optional, default: {}
        Options used to solve the inner loop in the solving algorithm

    Returns
    -------
    obj_value : list
        :math:`\sum\frac{y_{i}\{phi_v}{\phi_l}-1`
    """

    logger = logging.getLogger(__name__)

    global xi_global

    if P < 0:
        return 10.0

    #find liquid density
    phiv, rhov, flagv = calc_phiv(P, T, yi, eos, rhodict={})

    xi_global, phil, flagl = solve_xi_yiT(xi_global, yi, phiv, P, T, eos, rhodict=rhodict, **zi_opts)
    xi_global = xi_global / np.sum(xi_global)

    #given final yi recompute
    phil, rhol, flagl = calc_phil(P, T, xi_global, eos, rhodict={})

    Pv_test = eos.P(rhov, T, xi_global)
    obj_value = (np.sum(xi_global * phil / phiv) - 1.0)
    logger.info('Obj Func: {}, Pset: {}, Pcalc: {}'.format(obj_value, P, Pv_test[0]))

    return obj_value

######################################################################
#                                                                    #
#                   Set Psat for Critical Components                 #
#                                                                    #
######################################################################
def setPsat(ind, eos):
    r"""
    Generate dummy value for component saturation pressure if it is above its critical point.
    
    Parameters
    ----------
    ind : int
        Index of bead that is above critical point
    eos : obj
        An instance of the defined EOS class to be used in thermodynamic computations.

    Returns
    -------
    Psat : float
        Dummy value of saturation pressure [Pa]
    NaNbead : str
        Bead name of the component that is above it's critical point
    """

    logger = logging.getLogger(__name__)

    for j in range(np.size(eos._nui[ind])):
        if eos._nui[ind][j] > 0.0 and eos._beads[j] == "CO2":
            Psat = 10377000.0
        elif eos._nui[ind][j] > 0.0 and eos._beads[j] == "N2":
            Psat = 7377000.0
        elif eos._nui[ind][j] > 0.0 and ("CH4" in eos._beads[j]):
            Psat = 6377000.0
        elif eos._nui[ind][j] > 0.0 and ("CH3CH3" in eos._beads[j]):
            Psat = 7377000.0
        elif eos._nui[ind][j] > 0.0:
            #Psat = np.nan
            Psat = 7377000.0
            NaNbead = eos._beads[j]
            logger.warning("Bead, {}, is above its critical point. Psat is assumed to be {}. To add an exception go to thermodynamics.calc.setPsat".format(NaNbead,Psat))

    if "NaNbead" not in list(locals().keys()):
       NaNbead = "No NaNbead"
       logger.info("No beads above their critical point")

    return Psat, NaNbead 

######################################################################
#                                                                    #
#                              Calc yT phase                         #
#                                                                    #
######################################################################
def calc_yT_phase(yi, T, eos, rhodict={}, zi_opts={}, Pguess=-1, meth="hybr", pressure_opts={}):
    r"""
    Calculate dew point mole fraction and pressure given system vapor mole fraction and temperature.
    
    Parameters
    ----------
    yi : numpy.ndarray
        Vapor mole fraction of each component, sum(yi) should equal 1.0
    T : float
        Temperature of the system [K]
    eos : obj
        An instance of the defined EOS class to be used in thermodynamic computations.
    rhodict : dict, Optional, default: {}
        Dictionary of options used in calculating pressure vs. mole 
    zi_opts : dict, Optional, default: {}
        Options used to solve the inner loop in the solving algorithm
    Pguess : float, Optional, default: -1
        Guess the system pressure at the dew point. A negative value will force an estimation based on the saturation pressure of each component.
    meth : str, Optional, default: "broyden1"
        Choose the method used to solve the dew point calculation
    pressure_opts : dict, Optional, default: {}
        Options used in the given method, "meth", to solve the outer loop in the solving algorithm

    Returns
    -------
    P : float
        Pressure of the system [Pa]
    xi : numpy.ndarray
        Mole fraction of each component, sum(xi) should equal 1.0
    flagl : int
        Flag identifying the fluid type for the liquid mole fractions, expected is liquid, 1. A value of 0 is vapor, 1 is liquid, 2 mean a critical fluid, 3 means that neither is true
    flagv : int
        Flag identifying the fluid type for the vapor mole fractions, expected is vapor or 0. A value of 0 is vapor, 1 is liquid, 2 mean a critical fluid, 3 means that neither is true, 4 means ideal gas is assumed
    """

    logger = logging.getLogger(__name__)

    global xi_global

    # Estimate pure component vapor pressures
    Psat = np.zeros_like(yi)
    for i in range(np.size(yi)):
        yi_tmp = np.zeros_like(yi)
        yi_tmp[i] = 1.0
        Psat[i], rholsat, rhogsat = calc_Psat(T, yi_tmp, eos, rhodict)
        if np.isnan(Psat[i]):
            Psat[i], NaNbead = setPsat(i, eos)
            if np.isnan(Psat[i]):
                raise ValueError("Component, {}, is beyond it's critical point at {} K. Add an exception to setPsat".format(NaNbead,T))

    # Estimate initial pressure
    if Pguess < 0:
        P=1.0/np.sum(yi/Psat)
    else:
        P = Pguess

    # Estimate initial xi
    if ("xi_global" not in globals() or any(np.isnan(xi_global))):
        xi_global = P * (yi / Psat)
        xi_global /= np.sum(xi_global)
        xi_global = copy.deepcopy(xi_global)
    xi = xi_global 

    #Prange, Pguess = calc_Prange_yi(T, xi, yi, eos, rhodict, zi_opts=zi_opts)
    #logger.info("Given Pguess: {}, Suggested: {}".format(P, Pguess))
    #P = Pguess

    #################### Root Finding without Boundaries ###################
    if meth in ['broyden1', 'broyden2']:
        outer_dict = {'fatol': 1e-5, 'maxiter': 25, 'jac_options': {'reduction_method': 'simple'}}
        for key, value in pressure_opts.items():
            outer_dict[key] = value
        logger.debug("Using the method, {}, with the following options:\n{}".format(meth,outer_dict))
        Pfinal = spo.root(solve_P_yiT, P, args=(yi, T, eos, rhodict, zi_opts), method=meth, options=outer_dict)
    elif meth in ['hybr_broyden1', 'hybr_broyden2']:
        outer_dict = {'fatol': 1e-5, 'maxiter': 25, 'jac_options': {'reduction_method': 'simple'}}
        for key, value in pressure_opts.items():
            outer_dict[key] = value
        Pfinal = spo.root(solve_P_yiT, P, args=(yi, T, eos, rhodict, zi_opts), method="hybr")
        Pfinal = spo.root(solve_P_yiT, Pfinal.x, args=(yi, T, eos, rhodict, zi_opts), method=meth, options=outer_dict)
    elif meth == 'anderson':
        outer_dict = {'fatol': 1e-5, 'maxiter': 25}
        for key, value in pressure_opts.items():
            outer_dict[key] = value
        logger.debug("Using the method, {}, with the following options:\n{}".format(meth,outer_dict))
        Pfinal = spo.root(solve_P_yiT, P, args=(yi, T, eos, rhodict, zi_opts), method=meth, options=outer_dict)
    elif meth in ['hybr', 'lm', 'linearmixing', 'diagbroyden', 'excitingmixing', 'krylov', 'df-sane']:
        outer_dict = {'xtol': 1e-10}
        for key, value in pressure_opts.items():
            outer_dict[key] = value
        logger.debug("Using the method, {}, with the following options:\n{}".format(meth,outer_dict))
        Pfinal = spo.root(solve_P_yiT, P, args=(yi, T, eos, rhodict, zi_opts), method=meth, options=outer_dict)

#################### Minimization Methods with Boundaries ###################
    elif meth in ["TNC", "L-BFGS-B", "SLSQP"]:
        outer_dict = {}
        for key, value in pressure_opts.items():
            outer_dict[key] = value
        logger.debug("Using the method, {}, with the following options:\n{}".format(meth,outer_dict))
        if len(Prange) == 2:
            Pfinal = spo.minimize(solve_P_yiT, P, args=(yi, T, eos, rhodict, zi_opts), method=meth, bounds=[tuple(Prange)], options=outer_dict)
        else:
            Pfinal = spo.minimize(solve_P_yiT, P, args=(yi, T, eos, rhodict, zi_opts), method=meth, options=outer_dict)

#################### Root Finding with Boundaries ###################
    elif meth == "brent":
        outer_dict = {"rtol":1e-7}
        for key, value in pressure_opts.items():
            if key in ["xtol","rtol","maxiter","full_output","disp"]:
                outer_dict[key] = value
        logger.debug("Using the method, {}, with the following options:\n{}".format(meth,outer_dict))
        P = spo.brentq(solve_P_yiT, Prange[0], Prange[1], args=(yi, T, eos, rhodict, zi_opts), **outer_dict)
    elif meth == "least_squares":
        outer_dict = {}
        for key, value in pressure_opts.items():
            outer_dict[key] = value
        logger.debug("Using the method, {}, with the following options:\n{}".format(meth,outer_dict))
        Pfinal = spo.least_squares(solve_P_xiT, P, bounds=(Prange[0],Prange[1]), args=(xi, T, eos, rhodict, zi_opts), **outer_dict)

    #Given final P estimate
    if meth != "brent":
        P = Pfinal.x
        logger.info("Optimization terminated successfully: {} {}".format(Pfinal.success,Pfinal.message))

    #find vapor density and fugacity
    phiv, rhov, flagv = calc_phiv(P, T, yi, eos, rhodict={})
    phil, rhol, flagl = calc_phil(P, T, xi, eos, rhodict={})
    if "tol" in zi_opts:
        if zi_opts["tol"] > 1e-10:
            zi_opts["tol"] = 1e-10

    obj = solve_P_yiT(P, yi, T, eos, rhodict=rhodict, zi_opts=zi_opts)

    logger.info("Final Output: Obj {}, P {} Pa, flagl {}, xi {}".format(obj,P,flagl,xi_global))

    return P, xi, flagl, flagv, obj

######################################################################
#                                                                    #
#                              Calc xT phase                         #
#                                                                    #
######################################################################
def calc_xT_phase(xi, T, eos, rhodict={}, zi_opts={}, Pguess=-1, meth="hybr", pressure_opts={}):
    r"""
    Calculate bubble point mole fraction and pressure given system liquid mole fraction and temperature.
    
    Parameters
    ----------
    xi : numpy.ndarray
        Liquid mole fraction of each component, sum(xi) should equal 1.0
    T : float
        Temperature of the system [K]
    eos : obj
        An instance of the defined EOS class to be used in thermodynamic computations.
    rhodict : dict, Optional, default: {}
        Dictionary of options used in calculating pressure vs. mole 
    zi_opts : dict, Optional, default: {}
        Options used to solve the inner loop in the solving algorithm
    Pguess : float, Optional, default: -1
        Guess the system pressure at the dew point. A negative value will force an estimation based on the saturation pressure of each component.
    meth : str, Optional, default: "broyden1"
        Choose the method used to solve the dew point calculation
    pressure_opts : dict, Optional, default: {}
        Options used in the given method, "meth", to solve the outer loop in the solving algorithm

    Returns
    -------
    P : float
        Pressure of the system [Pa]
    yi : numpy.ndarray
        Mole fraction of each component, sum(yi) should equal 1.0
    flagv : int
        Flag identifying the fluid type for the vapor mole fractions, expected is vapor or 0. A value of 0 is vapor, 1 is liquid, 2 mean a critical fluid, 3 means that neither is true, 4 means ideal gas is assumed
    flagl : int
        Flag identifying the fluid type for the liquid mole fractions, expected is liquid, 1. A value of 0 is vapor, 1 is liquid, 2 mean a critical fluid, 3 means that neither is true
    """

    logger = logging.getLogger(__name__)

    global yi_global

    Psat = np.zeros_like(xi)
    for i in range(np.size(xi)):
        xi_tmp = np.zeros_like(xi)
        xi_tmp[i] = 1.0
        Psat[i], rholsat, rhogsat = calc_Psat(T, xi_tmp, eos, rhodict)
        if np.isnan(Psat[i]):
            Psat[i], NaNbead = setPsat(i, eos)
            if np.isnan(Psat[i]):
                logger.error("Component, {}, is beyond it's critical point. Add an exception to setPsat".format(NaNbead))

    # Estimate initial pressure
    if Pguess < 0:
        P=1.0/np.sum(xi/Psat)
    else:
        P = Pguess

    if ("yi_global" not in globals() or any(np.isnan(yi_global))):
        yi_global = xi * Psat / P
        yi_global /= np.sum(yi_global)
        yi_global = copy.deepcopy(yi_global)
        logger.info("Guess yi in calc_xT_phase with Psat: {}".format(yi_global))
    yi = yi_global

#    logger.info("Initial: P: {}, yi: {}".format(Pguess,str(yi)))
#    Pguess, yi = bubblepoint_guess(Pguess, yi, xi, T, phil, eos, rhodict)
#    logger.info("Updated: P: {}, yi: {}".format(Pguess,str(yi)))

    Prange, Pguess = calc_Prange_xi(T, xi, yi, eos, rhodict, zi_opts=zi_opts)
    logger.info("Given Pguess: {}, Suggested: {}".format(P, Pguess))
    P = Pguess

    if meth not in ["brent", "least_squares", "TNC", "L-BFGS-B", "SLSQP", 'hybr', 'lm', 'linearmixing', 'diagbroyden', 'excitingmixing', 'krylov', 'df-sane', 'anderson', 'hybr_broyden1', 'hybr_broyden2', 'broyden1', 'broyden2']:
        logger.error("Optimization method, {}, not supported.".format(meth))

    #################### Root Finding without Boundaries ###################
    if meth in ['broyden1', 'broyden2']:
        outer_dict = {'fatol': 1e-5, 'maxiter': 25, 'jac_options': {'reduction_method': 'simple'}}
        for key, value in pressure_opts.items():
            outer_dict[key] = value
        logger.debug("Using the method, {}, with the following options:\n{}".format(meth,outer_dict))
        Pfinal = spo.root(solve_P_xiT, P, args=(xi, T, eos, rhodict, zi_opts), method=meth, options=outer_dict)
    elif meth in ['hybr_broyden1', 'hybr_broyden2']:
        outer_dict = {'fatol': 1e-5, 'maxiter': 25, 'jac_options': {'reduction_method': 'simple'}}
        for key, value in pressure_opts.items():
            outer_dict[key] = value
        Pfinal = spo.root(solve_P_xiT, P, args=(xi, T, eos, rhodict, zi_opts), method="hybr")
        Pfinal = spo.root(solve_P_xiT, Pfinal.x, args=(xi, T, eos, rhodict, zi_opts), method=meth, options=outer_dict)
    elif meth == 'anderson':
        outer_dict = {'fatol': 1e-5, 'maxiter': 25}
        for key, value in pressure_opts.items():
            outer_dict[key] = value
        logger.debug("Using the method, {}, with the following options:\n{}".format(meth,outer_dict))
        Pfinal = spo.root(solve_P_xiT, P, args=(xi, T, eos, rhodict, zi_opts), method=meth, options=outer_dict)
    elif meth in ['hybr', 'lm', 'linearmixing', 'diagbroyden', 'excitingmixing', 'krylov', 'df-sane']:
        outer_dict = {}
        for key, value in pressure_opts.items():
            outer_dict[key] = value
        logger.debug("Using the method, {}, with the following options:\n{}".format(meth,outer_dict))
        Pfinal = spo.root(solve_P_xiT, P, args=(xi, T, eos, rhodict, zi_opts), method=meth, options=outer_dict)

#################### Minimization Methods with Boundaries ###################
    elif meth in ["TNC", "L-BFGS-B", "SLSQP"]:
        outer_dict = {}
        for key, value in pressure_opts.items():
            outer_dict[key] = value
        logger.debug("Using the method, {}, with the following options:\n{}".format(meth,outer_dict))
        if len(Prange) == 2:
            Pfinal = spo.minimize(solve_P_xiT, P, args=(xi, T, eos, rhodict, zi_opts), method=meth, bounds=[tuple(Prange)], options=outer_dict)
        else:
            Pfinal = spo.minimize(solve_P_xiT, P, args=(xi, T, eos, rhodict, zi_opts), method=meth, options=outer_dict)

#################### Root Finding with Boundaries ###################
    elif meth == "brent":
        outer_dict = {"rtol":1e-7}
        for key, value in pressure_opts.items():
            if key in ["xtol","rtol","maxiter","full_output","disp"]:
                outer_dict[key] = value
        logger.debug("Using the method, {}, with the following options:\n{}".format(meth,outer_dict))
        P = spo.brentq(solve_P_xiT, Prange[0], Prange[1], args=(xi, T, eos, rhodict, zi_opts), **outer_dict)
    elif meth == "least_squares":
        outer_dict = {}
        for key, value in pressure_opts.items():
            outer_dict[key] = value
        logger.debug("Using the method, {}, with the following options:\n{}".format(meth,outer_dict))
        Pfinal = spo.least_squares(solve_P_xiT, P, bounds=(Prange[0],Prange[1]), args=(xi, T, eos, rhodict, zi_opts), **outer_dict)

    #Given final P estimate
    if meth != "brent":
        P = Pfinal.x
        logger.info("Optimization terminated successfully: {} {}".format(Pfinal.success,Pfinal.message))

    #find liquid density and fugacity
    phil, rhol, flagl = calc_phil(P, T, xi, eos, rhodict={})
    phiv, rhov, flagv = calc_phiv(P, T, yi, eos, rhodict={})
    if "tol" in zi_opts:
        if zi_opts["tol"] > 1e-10:
            zi_opts["tol"] = 1e-10

    obj = solve_P_xiT(P, xi, T, eos, rhodict=rhodict, zi_opts=zi_opts)

    # NoteHere

    logger.info("Final Output: Obj {}, P {} Pa, flagv {}, yi {}".format(obj,P,flagv,yi_global))

    return P, yi_global, flagv, flagl, obj

######################################################################
#                                                                    #
#                              Calc PT phase                         #
#                                                                    #
######################################################################
def calc_PT_phase(xi, T, eos, rhodict={}):
    r"""
    **Not Complete**
    Calculate the PT phase diagram given liquid mole fraction and temperature
    
    Parameters
    ----------
    xi : numpy.ndarray
        Liquid mole fraction of each component, sum(xi) should equal 1.0
    T : float
        Temperature of the system [K]
    eos : obj
        An instance of the defined EOS class to be used in thermodynamic computations.
    rhodict : dict, Optional, default: {}
        Dictionary of options used in calculating pressure vs. mole 

    Returns
    -------
    P : float
        Pressure of the system [Pa]
    yi : numpy.ndarray
        Mole fraction of each component, sum(yi) should equal 1.0
    """

    logger = logging.getLogger(__name__)

    Psat = np.zeros_like(xi)
    for i in range(np.size(xi)):
        xi_tmp = np.zeros_like(xi)
        xi_tmp[i] = 1.0
        Psat[i], rholsat, rhogsat = calc_Psat(T, xi_tmp, eos, rhodict)
        if np.isnan(Psat[i]):
            Psat[i], NaNbead = setPsat(i, eos)
            if np.isnan(Psat[i]):
                logger.error("Component, {}, is beyond it's critical point. Add an exception to setPsat".format(NaNbead))

    zi = np.array([0.5, 0.5])

    #estimate ki
    ki = Psat / P

    #estimate beta (not thermodynamic) vapor frac
    beta = (1.0 - np.sum(ki * zi)) / np.prod(ki - 1.0)


######################################################################
#                                                                    #
#                              Calc dadT                             #
#                                                                    #
######################################################################
def calc_dadT(rho, T, xi, eos, rhodict={}):
    r"""
    Calculate the derivative of the Helmholtz energy with respect to temperature, :math:`\frac{dA}{dT}`, give a list of density values and system conditions.
    
    Parameters
    ----------
    rho : numpy.ndarray
        Density array. Length depends on values in rhodict [mol/:math:`m^3`]
    T : float
        Temperature of the system [K]
    xi : numpy.ndarray
        Liquid mole fraction of each component, sum(xi) should equal 1.0
    eos : obj
        An instance of the defined EOS class to be used in thermodynamic computations.
    rhodict : dict, Optional, default: {}
        Dictionary of options used in calculating pressure vs. mole 

    Returns
    -------
    dadT : numpy.ndarray
        Array of derivative values of Helmholtz energy with respect to temperature
    """

    logger = logging.getLogger(__name__)

    step = np.sqrt(np.finfo(float).eps) * T * 1000.0
    nrho = np.size(rho)

    #computer rho+step and rho-step for better a bit better performance
    Ap = calchelmholtz.calc_A(np.array([rho]), xi, T + step, eos)
    Am = calchelmholtz.calc_A(np.array([rho]), xi, T - step, eos)

    return (Ap - Am) / (2.0 * step)
<|MERGE_RESOLUTION|>--- conflicted
+++ resolved
@@ -916,28 +916,7 @@
         else:
             tmp_sum = np.abs(ObjArray[-2] + ObjArray[-1])
             tmp_dif = np.abs(ObjArray[-2] - ObjArray[-1])
-<<<<<<< HEAD
-            if tmp_dif > tmp_sum:
-                logger.info("Got the pressure range!")
-                slope = (ObjArray[-1] - ObjArray[-2]) / (Parray[-1] - Parray[-2])
-                intercept = ObjArray[-1] - slope * Parray[-1]
-                Pguess = -intercept / slope
-
-                #plt.plot(Parray,ObjArray)
-                #plt.plot([Pguess,Pguess],[ObjArray[-1],ObjArray[-2]],'k')
-                #plt.plot([Parray[0],Parray[-1]],[0,0],'k')
-                #plt.ylabel("Obj. Function")
-                #plt.xlabel("Pressure / Pa")
-                #plt.show()
-                break
-            elif z == maxiter-1:
-                logger.error('A change in sign for the objective function could not be found, inspect progress')
-                plt.plot(Parray, ObjArray)
-                plt.plot([Parray[0], Parray[-1]], [0, 0], 'k')
-                plt.ylabel("Obj. Function")
-                plt.xlabel("Pressure / Pa")
-                plt.show()
-=======
+
             if Parray[-1] == Parray[-2]:
                 if flag == 0:
                     p = 2*p
@@ -954,7 +933,6 @@
                     intercept = ObjArray[-1] - slope * Parray[-1]
                     Pguess = -intercept / slope
                     break
->>>>>>> 112645b6
             else:
                 if len(ObjArray) < 2:
                     p = 2 * Parray[-1]
@@ -962,16 +940,6 @@
                     slope = (ObjArray[-1] - ObjArray[-2]) / (Parray[-1] - Parray[-2])
                     intercept = ObjArray[-1] - slope * Parray[-1]
                     p = (-intercept / slope)*1.2 # Add additional 20% to ensure negative value
-<<<<<<< HEAD
-                
-                Parray.append(p)
-                phil, rhol, flagl = calc_phil(p, T, xi, eos, rhodict=rhodict)
-                if any(np.isnan(phil)):
-                    raise ValueError("Fugacity coefficient should not be NaN")
-                yi_range, phiv, flagv = solve_yi_xiT(yi_range, xi, phil, p, T, eos, rhodict=rhodict, **zi_opts)
-                ObjArray.append(np.sum(xi * phil / phiv) - 1.0)
-                logger.info("New Estimate for Maximum Pressure: {},  Obj. Func: {}".format(Parray[-1],ObjArray[-1]))
-=======
                     if p < 0.0:
                         ind = ObjArray.index(min(ObjArray))
                         p = Parray[ind]*1.1
@@ -991,7 +959,6 @@
         plt.ylabel("Obj. Function")
         plt.xlabel("Pressure / Pa")
         plt.savefig("CannotFindMax_{}_{}.png".format(T,xi[0]))
->>>>>>> 112645b6
 
     Prange = Parray[-2:]
     ObjRange = ObjArray[-2:]
@@ -1395,18 +1362,6 @@
         obj_ext.append(abs(obj))
         logger.debug("    Obj yi {} total1 - total2 = {}".format(yi,obj))
 
-<<<<<<< HEAD
-    plt.figure(1)
-    plt.plot(yi_ext,obj_ext,".-b")
-    plt.figure(2)
-    plt.plot(yi_ext,flag_ext[0],".-b")
-    plt.plot(yi_ext,flag_ext[1],".-r")
-    plt.show()
-
-    obj_ext = np.array(obj_ext)
-    flag_ext = np.array(flag_ext)
-    print(type(flag_ext),type(flag_ext[0]))
-=======
     #plt.figure(1)
     #plt.plot(yi_ext,obj_ext,".-b")
     #plt.figure(2)
@@ -1416,7 +1371,6 @@
 
     obj_ext = np.array(obj_ext)
     flag_ext = np.array(flag_ext)
->>>>>>> 112645b6
 
     tmp = np.count_nonzero(~np.isnan(obj_ext))
     logger.debug("    Number of valid mole fractions: {}".format(tmp))
@@ -1430,12 +1384,8 @@
         flag_tmp = flag_ext[1][~np.isnan(obj_ext)]
  
         # Assess vapor values
-<<<<<<< HEAD
-        ind = [i for i in range(len(flag_tmp)) if flag_tmp[i] not in [1,4]]
-=======
         # A value of 0 is vapor, 1 is liquid, 2 mean a critical fluid, 3 means that neither is true, 4 means we should assume ideal gas
         ind = [i for i in range(len(flag_tmp)) if flag_tmp[i] not in [1,3]]
->>>>>>> 112645b6
         if ind:
             obj_tmp = [obj_tmp[i] for i in ind]
             yi_tmp = [yi_tmp[i] for i in ind]
@@ -1446,14 +1396,8 @@
         yi_tmp = yi_tmp[ind]
 
     logger.info("    Found new guess in yi: {}, Obj: {}".format(yi_tmp,obj_tmp))
-<<<<<<< HEAD
-    yi = yi_tmp
-    if type(yi) not in [list,np.ndarray]:
-        yi = np.array([yi, 1-yi])
-=======
     if type(yi_tmp) not in [list,np.ndarray]:
         yi_tmp = np.array([yi_tmp, 1-yi_tmp])
->>>>>>> 112645b6
 
     return yi_tmp
 
