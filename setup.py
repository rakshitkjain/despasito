--- conflicted
+++ resolved
@@ -92,12 +92,8 @@
     #            'Mac OS-X',
     #            'Unix',
     #            'Windows'],            # Valid platforms your code works on, adjust to your flavor
-<<<<<<< HEAD
     python_requires=">=3.6, <=3.8.8",          # Python version restrictions
 
-=======
-    python_requires=">=3.6, <3.8",  # Python version restrictions
->>>>>>> 6ca8ec79
     # Manual control if final package is compressible or not, set False to prevent the .egg from being made
     zip_safe=False,
 )